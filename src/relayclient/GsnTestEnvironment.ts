--- conflicted
+++ resolved
@@ -5,7 +5,7 @@
 import { KeyManager } from '../relayserver/KeyManager'
 
 import { configureGSN } from './GSNConfigurator'
-import { getNetworkUrl, loadDeployment, supportedNetworks } from '../cli/utils'
+import { getNetworkUrl, supportedNetworks } from '../cli/utils'
 import { TxStoreManager } from '../relayserver/TxStoreManager'
 import { RelayServer } from '../relayserver/RelayServer'
 import { HttpServer } from '../relayserver/HttpServer'
@@ -30,13 +30,10 @@
    *
    * @param host:
    * @param deployPaymaster - whether to deploy the naive paymaster instance for tests
+   * @param debug
    * @return
    */
-<<<<<<< HEAD
-  async startGsn (host?: string, environment = defaultEnvironment, deployPaymaster: boolean = true, debug = false): Promise<TestEnvironment> {
-=======
-  async startGsn (host?: string, deployPaymaster: boolean = true): Promise<TestEnvironment> {
->>>>>>> 0b02e5b9
+  async startGsn (host?: string, environment = defaultEnvironment, deployPaymaster: boolean = true): Promise<TestEnvironment> {
     await this.stopGsn()
     const _host: string = getNetworkUrl(host)
     console.log('_host=', _host)
@@ -65,7 +62,7 @@
 
     const port = await this._resolveAvailablePort()
     const relayUrl = 'http://127.0.0.1:' + port.toString()
-    this._runServer(_host, deploymentResult, from, relayUrl, port, debug, environment)
+    this._runServer(_host, deploymentResult, from, relayUrl, port)
     if (this.httpServer == null) {
       throw new Error('Failed to run a local Relay Server')
     }
@@ -88,7 +85,6 @@
     await commandsLogic.waitForRelay(relayUrl)
 
     const config = configureGSN({
-      logLevel: 5,
       relayHubAddress: deploymentResult.relayHubAddress,
       paymasterAddress: deploymentResult.naivePaymasterAddress,
       preferredRelays: [relayUrl],
@@ -139,7 +135,6 @@
     from: Address,
     relayUrl: string,
     port: number,
-    debug = true,
     environment: Environment = defaultEnvironment
   ): Promise<void> {
     if (this.httpServer !== undefined) {
@@ -151,14 +146,8 @@
     const txStoreManager = new TxStoreManager({ inMemory: true })
     const contractInteractor = new ContractInteractor(new Web3.providers.HttpProvider(host),
       configureGSN({
-<<<<<<< HEAD
         relayHubAddress: deploymentResult.relayHubAddress,
-        stakeManagerAddress: deploymentResult.stakeManagerAddress,
         chainId: environment.chainId
-=======
-        logLevel: 5,
-        relayHubAddress: deploymentResult.relayHubAddress
->>>>>>> 0b02e5b9
       }))
     await contractInteractor.init()
     const relayServerDependencies = {
@@ -173,8 +162,8 @@
       gasPriceFactor: 1,
       baseRelayFee: '0',
       pctRelayFee: 0,
-      checkInterval: 10,
-      logLevel: 5
+      devMode: true,
+      logLevel: 1
     }
     const backend = new RelayServer(relayServerParams, relayServerDependencies)
     await backend.init()
@@ -185,14 +174,6 @@
     )
     this.httpServer.start()
   }
-
-  /**
-   * return deployment saved by "gsn start"
-   * @param workdir
-   */
-  loadDeployment (workdir = './build/gsn'): DeploymentResult {
-    return loadDeployment(workdir)
-  }
 }
 
 export const GsnTestEnvironment = new GsnTestEnvironmentClass()