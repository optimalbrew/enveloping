--- conflicted
+++ resolved
@@ -146,19 +146,12 @@
     const tokenContract = transactionDetails.tokenContract ?? constants.ZERO_ADDRESS
 
     if (tokenContract !== constants.ZERO_ADDRESS &&
-      toBN(gsnTransactionDetails.tokenAmount ?? '0').toNumber() > 0 &&
+      toBN(transactionDetails.tokenAmount ?? '0').toNumber() > 0 &&
       toBN(tokenGas).toNumber() === 0 &&
-       (gsnTransactionDetails.smartWalletAddress ?? constants.ZERO_ADDRESS) === constants.ZERO_ADDRESS) {
+       (transactionDetails.smartWalletAddress ?? constants.ZERO_ADDRESS) === constants.ZERO_ADDRESS) {
       // There is a token payment involved
       // The user expects the client to estimate the gas required for the token call
-<<<<<<< HEAD
       throw Error('In a deploy, if tokenGas is not defined, then the calculated SmartWallet address is needed to estimate the tokenGas value')
-=======
-      const swAddress = transactionDetails.smartWalletAddress ?? constants.ZERO_ADDRESS
-      if (swAddress === constants.ZERO_ADDRESS) {
-        throw Error('In a deploy, if tokenGas is not defined, then the calculated SmartWallet address is needed to estimate the tokenGas value')
-      }
->>>>>>> eeae69d8
     }
 
     try {
