// @ts-ignore
import io from 'console-read-write'
import BN from 'bn.js'
import HDWalletProvider from '@truffle/hdwallet-provider'
import Web3 from 'web3'
import { Contract, SendOptions } from 'web3-eth-contract'
import { HttpProvider, TransactionReceipt } from 'web3-core'
import { fromWei, toBN } from 'web3-utils'
import { merge } from 'lodash'

import { isSameAddress, sleep } from '../common/Utils'

// compiled folder populated by "prepublish"
import StakeManager from './compiled/StakeManager.json'
import RelayHub from './compiled/RelayHub.json'
import Penalizer from './compiled/Penalizer.json'
import DeployVerifier from './compiled/DeployVerifier.json'
import RelayVerifier from './compiled/RelayVerifier.json'

import SmartWallet from './compiled/SmartWallet.json'
import ProxyFactory from './compiled/ProxyFactory.json'
import SimpleSmartWallet from './compiled/SimpleSmartWallet.json'
import SimpleProxyFactory from './compiled/SimpleProxyFactory.json'
import VersionRegistryAbi from './compiled/VersionRegistry.json'
import { Address } from '../relayclient/types/Aliases'
import ContractInteractor from '../common/ContractInteractor'
import { EnvelopingConfig } from '../relayclient/Configurator'
import HttpClient from '../relayclient/HttpClient'
import HttpWrapper from '../relayclient/HttpWrapper'
import { RelayHubConfiguration } from '../relayclient/types/RelayHubConfiguration'
import { string32 } from '../common/VersionRegistry'
import { constants } from '../common/Constants'
import { ether } from '@openzeppelin/test-helpers'

interface RegisterOptions {
  from: Address
  gasPrice: string | BN
  stake: string | BN
  funds: string | BN
  relayUrl: string
  unstakeDelay: string
}

interface DeployOptions {
  from: Address
  gasPrice: string
  deployVerifierAddress?: string
  relayVerifierAddress?: string
  factoryAddress?: string
  simpleFactoryAddress?: string
  smartWalletTemplateAddress?: string
  simpleSmartWalletTemplateAddress?: string
  relayHubAddress?: string
  stakeManagerAddress?: string
  penalizerAddress?: string
  registryAddress?: string
  registryHubId?: string
  verbose?: boolean
  skipConfirmation?: boolean
  relayHubConfiguration: RelayHubConfiguration
}

export interface DeploymentResult {
  relayHubAddress: Address
  stakeManagerAddress: Address
  penalizerAddress: Address
  smartWalletTemplateAddress: Address
  simpleSmartWalletTemplateAddress: Address
  factoryAddress: Address
  simpleFactoryAddress: Address
  versionRegistryAddress: Address
  deployVerifierAddress: Address
  relayVerifierAddress: Address
}

interface RegistrationResult {
  success: boolean
  transactions?: string[]
  error?: string
}

export default class CommandsLogic {
  private readonly contractInteractor: ContractInteractor
  private readonly httpClient: HttpClient
  private readonly config: EnvelopingConfig
  private readonly web3: Web3

  constructor (host: string, config: EnvelopingConfig, mnemonic?: string) {
    let provider: HttpProvider | HDWalletProvider = new Web3.providers.HttpProvider(host)
    if (mnemonic != null) {
      // web3 defines provider type quite narrowly
      provider = new HDWalletProvider(mnemonic, provider) as unknown as HttpProvider
    }
    this.httpClient = new HttpClient(new HttpWrapper(), config)
    this.contractInteractor = new ContractInteractor(provider, config)
    this.config = config
    this.web3 = new Web3(provider)
  }

  async findWealthyAccount (requiredBalance = ether('2')): Promise<string> {
    let accounts: string[] = []
    try {
      accounts = await this.web3.eth.getAccounts()
      for (const account of accounts) {
        const balance = new BN(await this.web3.eth.getBalance(account))
        if (balance.gte(requiredBalance)) {
          console.log(`Found funded account ${account}`)
          return account
        }
      }
    } catch (error) {
      console.error('Failed to retrieve accounts and balances:', error)
    }
    throw new Error(`could not find unlocked account with sufficient balance; all accounts:\n - ${accounts.join('\n - ')}`)
  }

  async isRelayReady (relayUrl: string): Promise<boolean> {
    const response = await this.httpClient.getPingResponse(relayUrl)
    return response.ready
  }

  async waitForRelay (relayUrl: string, timeout = 60): Promise<void> {
    console.error(`Will wait up to ${timeout}s for the relay to be ready`)

    const endTime = Date.now() + timeout * 1000
    while (Date.now() < endTime) {
      let isReady = false
      try {
        isReady = await this.isRelayReady(relayUrl)
      } catch (e) {
        console.log(e.message)
      }
      if (isReady) {
        return
      }
      await sleep(3000)
    }
    throw Error(`Relay not ready after ${timeout}s`)
  }

  async registerRelay (options: RegisterOptions): Promise<RegistrationResult> {
    const transactions: string[] = []
    try {
      console.log(`Registering Enveloping relayer at ${options.relayUrl}`)

      const response = await this.httpClient.getPingResponse(options.relayUrl)
        .catch(() => { throw new Error('could contact not relayer, is it running?') })
      if (response.ready) {
        return {
          success: false,
          error: 'Already registered'
        }
      }
      const chainId = this.contractInteractor.chainId
      if (response.chainId !== chainId.toString()) {
        throw new Error(`wrong chain-id: Relayer on (${response.chainId}) but our provider is on (${chainId})`)
      }

      const relayAddress = response.relayManagerAddress
      const relayHubAddress = this.config.relayHubAddress ?? response.relayHubAddress

      const relayHub = await this.contractInteractor._createRelayHub(relayHubAddress)
      const stakeManagerAddress = await relayHub.stakeManager()
      const stakeManager = await this.contractInteractor._createStakeManager(stakeManagerAddress)
      const { stake, unstakeDelay, owner } = await stakeManager.getStakeInfo(relayAddress)

      console.log('current stake=', fromWei(stake, 'ether'))

      if (owner !== constants.ZERO_ADDRESS && !isSameAddress(owner, options.from)) {
        throw new Error(`Already owned by ${owner}, our account=${options.from}`)
      }

      if (toBN(unstakeDelay).gte(toBN(options.unstakeDelay)) &&
        toBN(stake).gte(toBN(options.stake.toString()))
      ) {
        console.log('Relayer already staked')
      } else {
        const stakeValue = toBN(options.stake.toString()).sub(toBN(stake))
        console.log(`Staking relayer ${fromWei(stakeValue, 'ether')} RBTC`,
          stake === '0' ? '' : ` (already has ${fromWei(stake, 'ether')} RBTC)`)

        const stakeTx = await stakeManager
          .stakeForAddress(relayAddress, options.unstakeDelay.toString(), {
            value: stakeValue,
            from: options.from,
            gas: 1e6,
            gasPrice: options.gasPrice
          })
        transactions.push(stakeTx.tx)
      }

      if (isSameAddress(owner, options.from)) {
        console.log('Relayer already authorized')
      } else {
        console.log('Authorizing relayer for hub')
        const authorizeTx = await stakeManager
          .authorizeHubByOwner(relayAddress, relayHubAddress, {
            from: options.from,
            gas: 1e6,
            gasPrice: options.gasPrice
          })
        transactions.push(authorizeTx.tx)
      }

      const bal = await this.contractInteractor.getBalance(relayAddress)
      if (toBN(bal).gt(toBN(options.funds.toString()))) {
        console.log('Relayer already funded')
      } else {
        console.log('Funding relayer')

        const _fundTx = await this.web3.eth.sendTransaction({
          from: options.from,
          to: relayAddress,
          value: options.funds,
          gas: 1e6,
          gasPrice: options.gasPrice
        })
        const fundTx = _fundTx as TransactionReceipt
        if (fundTx.transactionHash == null) {
          return {
            success: false,
            error: `Fund transaction reverted: ${JSON.stringify(_fundTx)}`
          }
        }
        transactions.push(fundTx.transactionHash)
      }

      await this.waitForRelay(options.relayUrl)
      return {
        success: true,
        transactions
      }
    } catch (error) {
      return {
        success: false,
        transactions,
        // eslint-disable-next-line @typescript-eslint/restrict-template-expressions
        error: `Failed to fund relay: '${error}'`
      }
    }
  }

  contract (file: any, address?: string): Contract {
    return new this.web3.eth.Contract(file.abi, address, { data: file.bytecode })
  }

  async deployContracts (deployOptions: DeployOptions): Promise<DeploymentResult> {
    const options: Required<SendOptions> = {
      from: deployOptions.from,
      gas: 0, // gas limit will be filled in at deployment
      value: 0,
      gasPrice: deployOptions.gasPrice ?? (1e9).toString()
    }

    const stakeManager = await this.getContract(StakeManager, {
      arguments: [0]
    }, deployOptions.stakeManagerAddress, Object.assign({}, options), deployOptions.skipConfirmation)
    const penalizer = await this.getContract(Penalizer, {}, deployOptions.penalizerAddress, Object.assign({}, options), deployOptions.skipConfirmation)
    const smartWallet = await this.getContract(SmartWallet, {}, deployOptions.smartWalletTemplateAddress, Object.assign({}, options), deployOptions.skipConfirmation)
    const proxyFactory = await this.getContract(ProxyFactory, {
      arguments: [
<<<<<<< HEAD
        swtInstance.options.address
=======
        smartWallet.options.address,
        '0xad7c5bef027816a800da1736444fb58a807ef4c9603b7848673f7e3a68eb14a5' // domain version hash (version=2)
>>>>>>> eeae69d8
      ]
    }, deployOptions.factoryAddress, Object.assign({}, options), deployOptions.skipConfirmation)

    const simpleSwtInstance = await this.getContract(SimpleSmartWallet, {}, deployOptions.simpleSmartWalletTemplateAddress, Object.assign({}, options), deployOptions.skipConfirmation)
    const simplePfInstance = await this.getContract(SimpleProxyFactory, {
      arguments: [
        simpleSwtInstance.options.address
      ]
    }, deployOptions.simpleFactoryAddress, Object.assign({}, options), deployOptions.skipConfirmation)

    const rInstance = await this.getContract(RelayHub, {
      arguments: [
        stakeManager.options.address,
        penalizer.options.address,
        deployOptions.relayHubConfiguration.maxWorkerCount,
        deployOptions.relayHubConfiguration.gasOverhead,
        deployOptions.relayHubConfiguration.maximumRecipientDeposit,
        deployOptions.relayHubConfiguration.minimumUnstakeDelay,
        deployOptions.relayHubConfiguration.minimumStake]
    }, deployOptions.relayHubAddress, merge({}, options, { gas: 5e6 }), deployOptions.skipConfirmation)

    const regInstance = await this.getContract(VersionRegistryAbi, {}, deployOptions.registryAddress, Object.assign({}, options), deployOptions.skipConfirmation)
    if (deployOptions.registryHubId != null) {
      await regInstance.methods.addVersion(string32(deployOptions.registryHubId), string32('1'), rInstance.options.address).send({ from: deployOptions.from })
      console.log(`== Saved RelayHub address at HubId:"${deployOptions.registryHubId}" to VersionRegistry`)
    }

    const deployVerifierInstance = await this.getContract(DeployVerifier, {
      arguments: [
        proxyFactory.options.address
      ]
    }, deployOptions.deployVerifierAddress, Object.assign({}, options), deployOptions.skipConfirmation)
    const relayVerifierInstance = await this.getContract(RelayVerifier, {
      arguments: [
        proxyFactory.options.address
      ]
    }, deployOptions.relayVerifierAddress, Object.assign({}, options), deployOptions.skipConfirmation)
    // Overriding saved configuration with newly deployed instances
    this.config.deployVerifierAddress = deployVerifierInstance.options.address
    this.config.relayVerifierAddress = relayVerifierInstance.options.address
    this.config.relayHubAddress = rInstance.options.address

    return {
      relayHubAddress: rInstance.options.address,
      stakeManagerAddress: stakeManager.options.address,
      penalizerAddress: penalizer.options.address,
      smartWalletTemplateAddress: smartWallet.options.address,
      factoryAddress: proxyFactory.options.address,
      simpleSmartWalletTemplateAddress: simpleSwtInstance.options.address,
      simpleFactoryAddress: simplePfInstance.options.address,
      versionRegistryAddress: regInstance.options.address,
      relayVerifierAddress: relayVerifierInstance.options.address,
      deployVerifierAddress: deployVerifierInstance.options.address
    }
  }

  private async getContract (json: any, constructorArgs: any, address: Address | undefined, options: Required<SendOptions>, skipConfirmation: boolean = false): Promise<Contract> {
    const contractName: string = json.contractName
    let contract
    if (address == null) {
      const sendMethod = this
        .contract(json)
        .deploy(constructorArgs)
      options.gas = await sendMethod.estimateGas()
      const maxCost = new BN(options.gasPrice).muln(options.gas)
      const oneRBTC = ether('1')
      console.log(`Deploying ${contractName} contract with gas limit of ${options.gas.toLocaleString()} and maximum cost of ~ ${maxCost.toNumber() / parseFloat(oneRBTC.toString())} RBTC`)
      if (!skipConfirmation) {
        await this.confirm()
      }
      const deployPromise = sendMethod.send(merge(options, { gas: 5e6 }))
      // eslint-disable-next-line @typescript-eslint/no-floating-promises
      deployPromise.on('transactionHash', function (hash) {
        console.log(`Transaction broadcast: ${hash}`)
      })
      contract = await deployPromise
      console.log(`Deployed ${contractName} at address ${contract.options.address}\n\n`)
    } else {
      console.log(`Using ${contractName} at given address ${address}\n\n`)
      contract = this.contract(json, address)
    }
    return contract
  }

  async deployVerifier (options: Required<SendOptions>, skipConfirmation: boolean | undefined): Promise<Contract> {
    const verifier = await this.getContract(DeployVerifier, {}, undefined, Object.assign({}, options), skipConfirmation)
    return verifier
  }

  async confirm (): Promise<void> {
    let input
    while (true) {
      console.log('Confirm (yes/no)?')
      input = await io.read()
      if (input === 'yes') {
        return
      } else if (input === 'no') {
        throw new Error('User rejected')
      }
    }
  }
}<|MERGE_RESOLUTION|>--- conflicted
+++ resolved
@@ -259,12 +259,7 @@
     const smartWallet = await this.getContract(SmartWallet, {}, deployOptions.smartWalletTemplateAddress, Object.assign({}, options), deployOptions.skipConfirmation)
     const proxyFactory = await this.getContract(ProxyFactory, {
       arguments: [
-<<<<<<< HEAD
-        swtInstance.options.address
-=======
-        smartWallet.options.address,
-        '0xad7c5bef027816a800da1736444fb58a807ef4c9603b7848673f7e3a68eb14a5' // domain version hash (version=2)
->>>>>>> eeae69d8
+        smartWallet.options.address
       ]
     }, deployOptions.factoryAddress, Object.assign({}, options), deployOptions.skipConfirmation)
 
