#!/usr/bin/env node

import commander from 'commander'
import { version } from '../../../package.json'

commander
  .version(version)
  .command('boot-test', 'all-on-one: deploy all contracts, start relay. Warning: This should be used only for testing')
  .command('deploy', 'deploy RelayHub and other GSN contracts instances')
  .command('relayer-register', 'stake for a relayer and fund it')
  .command('relayer-run', 'launch a relayer server')
<<<<<<< HEAD
  .command('verifier-fund', 'fund a verifier contract so it can pay for relayed calls')
  .command('verifier-balance', 'query a verifier GSN balance')
=======
  .command('relayPaymaster-fund', 'fund a relay paymaster contract so it can pay for relayed calls')
  .command('relayPaymaster-balance', 'query a relay paymaster GSN balance')
  .command('deployPaymaster-fund', 'fund a relay paymaster contract so it can pay for relayed calls')
  .command('deployPaymaster-balance', 'query a relay paymaster GSN balance')
>>>>>>> 69acd540
  .command('status', 'status of the GSN network')
  .command('registry', 'VersionRegistry management')
  .parse(process.argv)<|MERGE_RESOLUTION|>--- conflicted
+++ resolved
@@ -9,15 +9,6 @@
   .command('deploy', 'deploy RelayHub and other GSN contracts instances')
   .command('relayer-register', 'stake for a relayer and fund it')
   .command('relayer-run', 'launch a relayer server')
-<<<<<<< HEAD
-  .command('verifier-fund', 'fund a verifier contract so it can pay for relayed calls')
-  .command('verifier-balance', 'query a verifier GSN balance')
-=======
-  .command('relayPaymaster-fund', 'fund a relay paymaster contract so it can pay for relayed calls')
-  .command('relayPaymaster-balance', 'query a relay paymaster GSN balance')
-  .command('deployPaymaster-fund', 'fund a relay paymaster contract so it can pay for relayed calls')
-  .command('deployPaymaster-balance', 'query a relay paymaster GSN balance')
->>>>>>> 69acd540
   .command('status', 'status of the GSN network')
   .command('registry', 'VersionRegistry management')
   .parse(process.argv)