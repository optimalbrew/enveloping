--- conflicted
+++ resolved
@@ -230,13 +230,10 @@
           continue
         }
         if (receipt.blockNumber == null) {
-<<<<<<< HEAD
           // Avoid throwing an error when blockNumber is null, for RSK this means that the block wasn't mined yet
           // eslint-disable-next-line @typescript-eslint/no-base-to-string
           //throw new Error(`invalid block number in receipt ${receipt.toString()}`)
-=======
           log.warn(`warning: null block number in receipt for ${transaction.txId}`)
->>>>>>> 9856bdd7
           continue
         }
         const confirmations = blockNumber - receipt.blockNumber
