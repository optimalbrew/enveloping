import express, { Express } from 'express'
import jsonrpc from 'jsonrpc-lite'
import bodyParser from 'body-parser'
import cors from 'cors'
import { RelayServer } from './RelayServer'
import { Server } from 'http'
import log from 'loglevel'

export class HttpServer {
  app: Express
  private serverInstance?: Server

  constructor (private readonly port: number, readonly backend: RelayServer) {
    this.app = express()
    this.app.use(cors())

    this.app.use(bodyParser.urlencoded({ extended: false }))
    this.app.use(bodyParser.json())

    this.app.post('/', this.rootHandler.bind(this))
    // TODO change all to jsonrpc
    this.app.post('/getaddr', this.pingHandler.bind(this))
    this.app.get('/getaddr', this.pingHandler.bind(this))
    this.app.get('/status', this.statusHandler.bind(this))
    this.app.post('/relay', this.relayHandler.bind(this))
    this.backend.once('removed', this.stop.bind(this))
    this.backend.once('unstaked', this.close.bind(this))
    this.backend.on('error', (e) => { console.error('httpServer:', e) })
  }

  start (): void {
    if (this.serverInstance === undefined) {
      this.serverInstance = this.app.listen(this.port, () => {
        console.log('Listening on port', this.port)
        this.startBackend()
      })
    }
  }

  startBackend (): void {
    try {
      this.backend.start()
    } catch (e) {
      log.error('relay task error', e)
    }
  }

  stop (): void {
    this.serverInstance?.close()
    console.log('Http server stopped.\nShutting down relay...')
  }

  close (): void {
    console.log('Stopping relay worker...')
    this.backend.stop()
  }

  // TODO: use this when changing to jsonrpc
  async rootHandler (req: any, res: any): Promise<void> {
    let status
    try {
      let res
      // @ts-ignore
      const func = this.backend[req.body.method]
      if (func != null) {
        res = await func.apply(this.backend, [req.body.params]) ?? { code: 200 }
      } else {
        // @ts-ignore
        // eslint-disable-next-line @typescript-eslint/restrict-template-expressions
        throw Error(`Implementation of method ${req.body.params} not found on backend!`)
      }
      status = jsonrpc.success(req.body.id, res)
    } catch (e) {
      let stack = e.stack.toString()
      // remove anything after 'rootHandler'
      stack = stack.replace(/(rootHandler.*)[\s\S]*/, '$1')
      status = jsonrpc.error(req.body.id, new jsonrpc.JsonRpcError(stack, -125))
    }
    res.send(status)
  }

  pingHandler (req: any, res: any): void {
    const pingResponse = this.backend.pingHandler(req.query.paymaster)
    res.send(pingResponse)
    console.log(`address ${pingResponse.relayWorkerAddress} sent. ready: ${pingResponse.ready}`)
  }

  statusHandler (req: any, res: any): void {
<<<<<<< HEAD
    const status = jsonrpc.success(req.body.id, { code: 200 })
    res.send(status)
=======
    // TODO: check components and return proper status code
    res.status(204).end()
>>>>>>> 91297408
  }

  async relayHandler (req: any, res: any): Promise<void> {
    try {
      const signedTx = await this.backend.createRelayTransaction(req.body)
      res.send({ signedTx })
    } catch (e) {
      res.send({ error: e.message })
      console.log('tx failed:', e)
    }
  }
}<|MERGE_RESOLUTION|>--- conflicted
+++ resolved
@@ -86,13 +86,8 @@
   }
 
   statusHandler (req: any, res: any): void {
-<<<<<<< HEAD
-    const status = jsonrpc.success(req.body.id, { code: 200 })
-    res.send(status)
-=======
     // TODO: check components and return proper status code
     res.status(204).end()
->>>>>>> 91297408
   }
 
   async relayHandler (req: any, res: any): Promise<void> {
