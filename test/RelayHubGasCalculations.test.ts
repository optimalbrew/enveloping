import BN from 'bn.js'
import { ether, expectEvent } from '@openzeppelin/test-helpers'

import { calculateTransactionMaxPossibleGas, getEip712Signature } from '../src/common/Utils'
<<<<<<< HEAD
import TypedRequestData, { GsnRequestType } from '../src/common/EIP712/TypedRequestData'
import { defaultEnvironment, isRsk, Environment } from '../src/common/Environments'
=======
import TypedRequestData from '../src/common/EIP712/TypedRequestData'
import { defaultEnvironment } from '../src/common/Environments'
>>>>>>> 0b02e5b9
import RelayRequest, { cloneRelayRequest } from '../src/common/EIP712/RelayRequest'

import {
  RelayHubInstance,
  TestRecipientInstance,
  TestPaymasterVariableGasLimitsInstance,
  StakeManagerInstance,
  IForwarderInstance,
  PenalizerInstance
} from '../types/truffle-contracts'
<<<<<<< HEAD
import { deployHub, getTestingEnvironment } from './TestUtils'
=======
import { deployHub } from './TestUtils'
import { registerForwarderForGsn } from '../src/common/EIP712/ForwarderUtil'
>>>>>>> 0b02e5b9

const Forwarder = artifacts.require('Forwarder')
const StakeManager = artifacts.require('StakeManager')
const Penalizer = artifacts.require('Penalizer')
const TestRecipient = artifacts.require('TestRecipient')
const TestPaymasterVariableGasLimits = artifacts.require('TestPaymasterVariableGasLimits')
const TestPaymasterConfigurableMisbehavior = artifacts.require('TestPaymasterConfigurableMisbehavior')

contract('RelayHub gas calculations', function ([_, relayOwner, relayWorker, relayManager, senderAddress, other]) {
  const message = 'Gas Calculations'
  const unstakeDelay = 1000
  const baseFee = new BN('300')
  const fee = new BN('10')
  const gasPrice = new BN('10')
  const gasLimit = new BN('1000000')
  const externalGasLimit = 5e6.toString()
  const paymasterData = '0x'
  const clientId = '1'

  const senderNonce = new BN('0')
  const magicNumbers = {
    istanbul: {
      pre: 5451,
      post: 1644
    },
    rsk: {
      pre: 4251,
      post: 1044
    }
  }

  let relayHub: RelayHubInstance
  let stakeManager: StakeManagerInstance
  let penalizer: PenalizerInstance
  let recipient: TestRecipientInstance
  let paymaster: TestPaymasterVariableGasLimitsInstance
  let forwarderInstance: IForwarderInstance
  let encodedFunction
  let signature: string
  let relayRequest: RelayRequest
  let forwarder: string

  let chainId: number
  let env: Environment

  beforeEach(async function prepareForHub () {

    env = await getTestingEnvironment()
    chainId = env.chainId

    forwarderInstance = await Forwarder.new()
    forwarder = forwarderInstance.address
    recipient = await TestRecipient.new(forwarder)
    paymaster = await TestPaymasterVariableGasLimits.new()
    stakeManager = await StakeManager.new()
    penalizer = await Penalizer.new()
    relayHub = await deployHub(stakeManager.address, penalizer.address, env)
    await paymaster.setTrustedForwarder(forwarder)
    await paymaster.setRelayHub(relayHub.address)
    // register hub's RelayRequest with forwarder, if not already done.
    await registerForwarderForGsn(forwarderInstance)

    await relayHub.depositFor(paymaster.address, {
      value: ether('1'),
      from: other
    })

    await stakeManager.stakeForAddress(relayManager, unstakeDelay, {
      value: ether('2'),
      from: relayOwner
    })
    await stakeManager.authorizeHubByOwner(relayManager, relayHub.address, { from: relayOwner })
    await relayHub.addRelayWorkers([relayWorker], { from: relayManager })
    await relayHub.registerRelayServer(0, fee, '', { from: relayManager })
    encodedFunction = recipient.contract.methods.emitMessage(message).encodeABI()
    relayRequest = {
      request: {
        to: recipient.address,
        data: encodedFunction,
        from: senderAddress,
        nonce: senderNonce.toString(),
        value: '0',
        gas: gasLimit.toString()
      },
      relayData: {
        baseRelayFee: baseFee.toString(),
        pctRelayFee: fee.toString(),
        gasPrice: gasPrice.toString(),
        relayWorker,
        forwarder,
        paymaster: paymaster.address,
        paymasterData,
        clientId
      }

    }
    const dataToSign = new TypedRequestData(
      chainId,
      forwarder,
      relayRequest
    )
    signature = await getEip712Signature(
      web3,
      dataToSign
    )
  })

  describe('#calculateCharge()', function () {
    it('should calculate fee correctly', async function () {
      const gasUsed = 1e8
      const gasPrice = 1e9
      const baseRelayFee = 1000000
      const pctRelayFee = 10
      const relayData = {
        pctRelayFee,
        baseRelayFee,
        gasPrice,
        gasLimit: 0,
        relayWorker,
        forwarder,
        paymaster: paymaster.address,
        paymasterData,
        clientId
      }
      const charge = await relayHub.calculateCharge(gasUsed.toString(), relayData)
      const expectedCharge = baseRelayFee + gasUsed * gasPrice * (pctRelayFee + 100) / 100
      assert.equal(charge.toString(), expectedCharge.toString())
    })
  })

  describe('#relayCall()', function () {
    it('should set correct gas limits and pass correct \'maxPossibleGas\' to the \'preRelayedCall\'',
      async function () {
        const magicCosts = isRsk(env)? magicNumbers.rsk : magicNumbers.istanbul
        const transactionGasLimit = gasLimit.mul(new BN(3))
        const res = await relayHub.relayCall(10e6, relayRequest, signature, '0x', transactionGasLimit, {
          from: relayWorker,
          gas: transactionGasLimit.toString(),
          gasPrice
        })

        const { tx } = res
        const gasLimits = await paymaster.getGasLimits()

        const hubOverhead = (await relayHub.gasOverhead()).toNumber()
        const maxPossibleGas = calculateTransactionMaxPossibleGas({
          gasLimits,
          hubOverhead,
          relayCallGasLimit: gasLimit.toString()
        })

        await expectEvent.inTransaction(tx, TestPaymasterVariableGasLimits, 'SampleRecipientPreCallWithValues', {
          gasleft: (parseInt(gasLimits.preRelayedCallGasLimit) - magicCosts.pre).toString(),
          maxPossibleGas: maxPossibleGas.toString()
        })

        await expectEvent.inTransaction(tx, TestPaymasterVariableGasLimits, 'SampleRecipientPostCallWithValues', {
          gasleft: (parseInt(gasLimits.postRelayedCallGasLimit) - magicCosts.post).toString()
        })  
      })

    // note: since adding the revert reason to the emit, post overhead is dynamic
    it('should set correct gas limits and pass correct \'gasUsedWithoutPost\' to the \'postRelayCall\'', async () => {
      const gasPrice = 1e9
      const estimatePostGas = (await paymaster.postRelayedCall.estimateGas('0x', true, '0x', {
        gasPrice,
        pctRelayFee: 0,
        baseRelayFee: 0,
        relayWorker,
        forwarder,
        paymaster: paymaster.address,
        paymasterData,
        clientId
      }, { from: relayHub.address })) - 21000

      const externalGasLimit = 5e6
      const tx = await relayHub.relayCall(10e6, relayRequest, signature, '0x', externalGasLimit, {
        from: relayWorker,
        gas: externalGasLimit.toString(),
        gasPrice
      })

      const pmlogs = await paymaster.contract.getPastEvents()
      const pmPostLog = pmlogs.find((e: any) => e.event === 'SampleRecipientPostCallWithValues')

      const gasUseWithoutPost = parseInt(pmPostLog.returnValues.gasUseWithoutPost)

      console.log(`Gas used without post = ${gasUseWithoutPost}`)

      const usedGas = parseInt(tx.receipt.gasUsed)

      console.log(`Gas used = ${usedGas}`)

      const diff = isRsk(env)? 10_000 : 100
      assert.closeTo(gasUseWithoutPost, usedGas - estimatePostGas, diff,
        `postOverhead: increase by ${usedGas - estimatePostGas - gasUseWithoutPost}\
        \n\tpostOverhead: ${defaultEnvironment.relayHubConfiguration.postOverhead + usedGas - estimatePostGas - gasUseWithoutPost},\n`
      )
    })

    it('should revert an attempt to use more than allowed gas for preRelayedCall', async function () {
      // TODO: extract preparation to 'before' block
      const misbehavingPaymaster = await TestPaymasterConfigurableMisbehavior.new()
      await misbehavingPaymaster.setTrustedForwarder(forwarder)
      await misbehavingPaymaster.setRelayHub(relayHub.address)
      await misbehavingPaymaster.deposit({ value: ether('0.1') })
      await misbehavingPaymaster.setOverspendAcceptGas(true)

      const senderNonce = (await forwarderInstance.getNonce(senderAddress)).toString()
      const relayRequestMisbehaving = cloneRelayRequest(relayRequest)
      relayRequestMisbehaving.relayData.paymaster = misbehavingPaymaster.address
      relayRequestMisbehaving.request.nonce = senderNonce
      const dataToSign = new TypedRequestData(
        chainId,
        forwarder,
        relayRequestMisbehaving
      )
      const signature = await getEip712Signature(
        web3,
        dataToSign
      )

      const viewRelayCallResponse =
        await relayHub.contract.methods
          .relayCall(10e6, relayRequestMisbehaving, signature, '0x', externalGasLimit)
          .call({
            from: relayRequestMisbehaving.relayData.relayWorker,
            gas: externalGasLimit,
            gasPrice: gasPrice
          })

      assert.equal(viewRelayCallResponse[0], false)
      assert.equal(viewRelayCallResponse[1], null) // no revert string on out-of-gas

      const res = await relayHub.relayCall(10e6, relayRequestMisbehaving, signature, '0x', externalGasLimit, {
        from: relayRequestMisbehaving.relayData.relayWorker,
        gas: externalGasLimit,
        gasPrice: gasPrice
      })

      assert.equal('TransactionRejectedByPaymaster', res.logs[0].event)
      assert.equal(res.logs[0].args.reason, null)
    })
  })

  async function getBalances (): Promise<{
    paymasters: BN
    relayWorkers: BN
    relayManagers: BN
  }> {
    const paymasters = await relayHub.balanceOf(paymaster.address)
    // @ts-ignore
    const relayWorkers = new BN(await web3.eth.getBalance(relayWorker))
    const relayManagers = await relayHub.balanceOf(relayManager)
    return {
      paymasters,
      relayWorkers,
      relayManagers
    }
  }

  async function diffBalances (startBalances: {
    paymasters: BN
    relayWorkers: BN
    relayManagers: BN
  }): Promise<{
      paymasters: BN
      relayWorkers: BN
      relayManagers: BN
    }> {
    const balances = await getBalances()
    return {
      paymasters: startBalances.paymasters.sub(balances.paymasters),
      relayWorkers: startBalances.relayWorkers.sub(balances.relayWorkers),
      relayManagers: startBalances.relayManagers.sub(balances.relayManagers)
    }
  }

  function logOverhead (weiActualCharge: BN, workerGasUsed: BN): void {
    const gasDiff = workerGasUsed.sub(weiActualCharge).div(gasPrice).toString()
    if (gasDiff !== '0') {
      console.log('== zero-fee unmatched gas. RelayHubConfiguration.gasOverhead should be increased by: ' + gasDiff.toString())
      defaultEnvironment.relayHubConfiguration.gasOverhead += parseInt(gasDiff)
      console.log(`=== fixed:\n\tgasOverhead: ${defaultEnvironment.relayHubConfiguration.gasOverhead},\n`)
    }
  }

  context('charge calculation should not depend on return/revert value of request', () => {
    [[true, 0], [true, 20], [false, 0], [false, 50]]
      .forEach(([doRevert, len, b]) => {
        it(`should calculate overhead regardless of return value len (${len}) or revert (${doRevert})`, async () => {
          const beforeBalances = getBalances()
          const senderNonce = (await forwarderInstance.getNonce(senderAddress)).toString()
          let encodedFunction
          if (len === 0) {
            encodedFunction = recipient.contract.methods.checkNoReturnValues(doRevert).encodeABI()
          } else {
            encodedFunction = recipient.contract.methods.checkReturnValues(len, doRevert).encodeABI()
          }
          const relayRequest: RelayRequest = {
            request: {
              to: recipient.address,
              data: encodedFunction,
              from: senderAddress,
              nonce: senderNonce,
              value: '0',
              gas: gasLimit.toString()
            },
            relayData: {
              baseRelayFee: '0',
              pctRelayFee: '0',
              gasPrice: '1',
              relayWorker,
              forwarder,
              paymaster: paymaster.address,
              paymasterData,
              clientId
            }
          }
          const dataToSign = new TypedRequestData(
            chainId,
            forwarder,
            relayRequest
          )
          const signature = await getEip712Signature(
            web3,
            dataToSign
          )
          const res = await relayHub.relayCall(10e6, relayRequest, signature, '0x', externalGasLimit, {
            from: relayWorker,
            gas: externalGasLimit,
            gasPrice: gasPrice
          })
          const resultEvent = res.logs.find(e => e.event === 'TransactionResult')
          if (len === 0) {
            assert.equal(resultEvent, null, 'should not get TransactionResult with zero len')
          } else {
            assert.notEqual(resultEvent, null, 'didn\'t get TrasnactionResult where it should.')
          }
          const gasUsed = res.receipt.gasUsed
          const diff = await diffBalances(await beforeBalances)
<<<<<<< HEAD
          const rskDiff = isRsk(env)? 3027 : 0

          assert.equal(diff.paymasters, gasUsed + rskDiff)
=======
          assert.equal(diff.paymasters.toNumber(), gasUsed)
>>>>>>> 0b02e5b9
        })
      })
  })

  describe('check calculation does not break for different fees', function () {
    before(async function () {
      await relayHub.depositFor(relayOwner, { value: (1).toString() })
    });

    [0, 1000]
      .forEach(messageLength =>
        [0, 1, 100]
          .forEach(requestedFee => {
            // avoid duplicate coverage checks. they do the same, and take a lot of time:
            if (requestedFee !== 0 && messageLength !== 0 && process.env.MODE === 'coverage') return
            // 50k tests take more then 10 seconds to complete so will run once for sanity
            if (messageLength === 50000 && requestedFee !== 10) return
            it(`should compensate relay with requested fee of ${requestedFee.toString()}% with ${messageLength.toString()} calldata size`, async function () {
              const beforeBalances = await getBalances()
              const pctRelayFee = requestedFee.toString()
              const senderNonce = (await forwarderInstance.getNonce(senderAddress)).toString()
              const encodedFunction = recipient.contract.methods.emitMessage('a'.repeat(messageLength)).encodeABI()
              const baseRelayFee = '0'
              const relayRequest: RelayRequest = {
                request: {
                  to: recipient.address,
                  data: encodedFunction,
                  from: senderAddress,
                  nonce: senderNonce,
                  value: '0',
                  gas: gasLimit.toString()
                },
                relayData: {
                  baseRelayFee,
                  pctRelayFee,
                  gasPrice: gasPrice.toString(),
                  relayWorker,
                  forwarder,
                  paymaster: paymaster.address,
                  paymasterData,
                  clientId
                }
              }
              const dataToSign = new TypedRequestData(
                chainId,
                forwarder,
                relayRequest
              )
              const signature = await getEip712Signature(
                web3,
                dataToSign
              )
              const res = await relayHub.relayCall(10e6, relayRequest, signature, '0x', externalGasLimit, {
                from: relayWorker,
                gas: externalGasLimit,
                gasPrice: gasPrice
              })

              const afterBalances = await getBalances()
              assert.notEqual(beforeBalances.relayManagers.toString(), afterBalances.relayManagers.toString(), 'manager not compensated. transaction must have failed')

              // how much we got compensated for this tx from the paymaster
              const weiActualCharge = afterBalances.relayManagers.sub(beforeBalances.relayManagers)

              // how much gas we actually spent on this tx
              const workerWeiGasUsed = beforeBalances.relayWorkers.sub(afterBalances.relayWorkers)

              if (requestedFee === 0) {
                logOverhead(weiActualCharge, workerWeiGasUsed)
              }

              // TODO ppedemon
              // For some reason, asserts are failing for the [0, 0] case in RSK...
              if (requestedFee !== 0 && messageLength !== 0) {
                // sanity: worker executed and paid this tx
                assert.equal((gasPrice.muln(res.receipt.gasUsed)).toString(), workerWeiGasUsed.toString(), 'where else did the money go?')

                const expectedCharge = Math.floor(workerWeiGasUsed.toNumber() * (100 + requestedFee) / 100) + parseInt(baseRelayFee)
                assert.equal(weiActualCharge.toNumber(), expectedCharge,
                  'actual charge from paymaster higher than expected. diff= ' + ((weiActualCharge.toNumber() - expectedCharge) / gasPrice.toNumber()).toString())

                // Validate actual profit is with high precision $(requestedFee) percent higher then ether spent relaying
                // @ts-ignore (this types will be implicitly cast to correct ones in JavaScript)
                const expectedActualCharge = workerWeiGasUsed.mul(new BN(requestedFee).add(new BN(100))).div(new BN(100))
                assert.equal(weiActualCharge.toNumber(), expectedActualCharge.toNumber(),
                  'unexpected over-paying by ' + (weiActualCharge.sub(expectedActualCharge)).toString())
                // Check that relay did pay it's gas fee by himself.
                // @ts-ignore (this types will be implicitly cast to correct ones in JavaScript)
                const expectedBalanceAfter = beforeBalances.relayWorkers.subn(res.receipt.gasUsed * gasPrice)
                assert.equal(expectedBalanceAfter.cmp(afterBalances.relayWorkers), 0, 'relay did not pay the expected gas fees')

                // Check that relay's weiActualCharge is deducted from paymaster's stake.
                // @ts-ignore (this types will be implicitly cast to correct ones in JavaScript)
                const expectedPaymasterBalance = beforeBalances.paymasters.sub(weiActualCharge)
                assert.equal(expectedPaymasterBalance.toString(), afterBalances.paymasters.toString())
              }
            })
          })
      )
  })
})<|MERGE_RESOLUTION|>--- conflicted
+++ resolved
@@ -2,13 +2,8 @@
 import { ether, expectEvent } from '@openzeppelin/test-helpers'
 
 import { calculateTransactionMaxPossibleGas, getEip712Signature } from '../src/common/Utils'
-<<<<<<< HEAD
-import TypedRequestData, { GsnRequestType } from '../src/common/EIP712/TypedRequestData'
+import TypedRequestData from '../src/common/EIP712/TypedRequestData'
 import { defaultEnvironment, isRsk, Environment } from '../src/common/Environments'
-=======
-import TypedRequestData from '../src/common/EIP712/TypedRequestData'
-import { defaultEnvironment } from '../src/common/Environments'
->>>>>>> 0b02e5b9
 import RelayRequest, { cloneRelayRequest } from '../src/common/EIP712/RelayRequest'
 
 import {
@@ -19,12 +14,8 @@
   IForwarderInstance,
   PenalizerInstance
 } from '../types/truffle-contracts'
-<<<<<<< HEAD
 import { deployHub, getTestingEnvironment } from './TestUtils'
-=======
-import { deployHub } from './TestUtils'
 import { registerForwarderForGsn } from '../src/common/EIP712/ForwarderUtil'
->>>>>>> 0b02e5b9
 
 const Forwarder = artifacts.require('Forwarder')
 const StakeManager = artifacts.require('StakeManager')
@@ -81,7 +72,7 @@
     paymaster = await TestPaymasterVariableGasLimits.new()
     stakeManager = await StakeManager.new()
     penalizer = await Penalizer.new()
-    relayHub = await deployHub(stakeManager.address, penalizer.address, env)
+    relayHub = await deployHub(stakeManager.address, penalizer.address)
     await paymaster.setTrustedForwarder(forwarder)
     await paymaster.setRelayHub(relayHub.address)
     // register hub's RelayRequest with forwarder, if not already done.
@@ -366,13 +357,9 @@
           }
           const gasUsed = res.receipt.gasUsed
           const diff = await diffBalances(await beforeBalances)
-<<<<<<< HEAD
-          const rskDiff = isRsk(env)? 3027 : 0
-
-          assert.equal(diff.paymasters, gasUsed + rskDiff)
-=======
-          assert.equal(diff.paymasters.toNumber(), gasUsed)
->>>>>>> 0b02e5b9
+          const rskDiff = isRsk(env)? 3000 : 0
+
+          assert.equal(diff.paymasters.toNumber(), gasUsed + rskDiff)
         })
       })
   })
