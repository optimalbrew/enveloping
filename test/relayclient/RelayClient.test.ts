import Transaction from 'ethereumjs-tx/dist/transaction'
import Web3 from 'web3'
import chai from 'chai'
import sinon from 'sinon'
import sinonChai from 'sinon-chai'
import { ChildProcessWithoutNullStreams } from 'child_process'
import { HttpProvider } from 'web3-core'
import express from 'express'
import axios from 'axios'

import {
  RelayHubInstance,
  StakeManagerInstance,
  TestRecipientInstance,
  TestPaymasterEverythingAcceptedInstance
} from '../../types/truffle-contracts'

import RelayRequest from '../../src/common/EIP712/RelayRequest'
import { _dumpRelayingResult, RelayClient } from '../../src/relayclient/RelayClient'
import { Address } from '../../src/relayclient/types/Aliases'
import { PrefixedHexString } from 'ethereumjs-tx'
import { configureGSN, getDependencies, GSNConfig } from '../../src/relayclient/GSNConfigurator'
import replaceErrors from '../../src/common/ErrorReplacerJSON'
import GsnTransactionDetails from '../../src/relayclient/types/GsnTransactionDetails'

import BadHttpClient from '../dummies/BadHttpClient'
import BadContractInteractor from '../dummies/BadContractInteractor'
import BadRelayedTransactionValidator from '../dummies/BadRelayedTransactionValidator'
import { deployHub, startRelay, stopRelay, getTestingEnvironment } from '../TestUtils'
import { RelayInfo } from '../../src/relayclient/types/RelayInfo'
import PingResponse from '../../src/common/PingResponse'
<<<<<<< HEAD
import { GsnRequestType } from '../../src/common/EIP712/TypedRequestData'
import { constants } from '@openzeppelin/test-helpers'
=======
import { registerForwarderForGsn } from '../../src/common/EIP712/ForwarderUtil'
import { GsnEvent } from '../../src/relayclient/GsnEvents'
import { Web3Provider } from '../../src/relayclient/ContractInteractor'
import bodyParser from 'body-parser'
import { Server } from 'http'
import HttpClient from '../../src/relayclient/HttpClient'
import HttpWrapper from '../../src/relayclient/HttpWrapper'
import { RelayTransactionRequest } from '../../src/relayclient/types/RelayTransactionRequest'
>>>>>>> 0b02e5b9

const StakeManager = artifacts.require('StakeManager')
const TestRecipient = artifacts.require('TestRecipient')
const TestPaymasterEverythingAccepted = artifacts.require('TestPaymasterEverythingAccepted')
const Forwarder = artifacts.require('Forwarder')

const expect = chai.expect
chai.use(sinonChai)

const localhostOne = 'http://localhost:8090'
const underlyingProvider = web3.currentProvider as HttpProvider

class MockHttpClient extends HttpClient {
  constructor (readonly mockPort: number,
    httpWrapper: HttpWrapper, config: Partial<GSNConfig>) {
    super(httpWrapper, config)
  }

  async relayTransaction (relayUrl: string, request: RelayTransactionRequest): Promise<PrefixedHexString> {
    return await super.relayTransaction(this.mapUrl(relayUrl), request)
  }

  private mapUrl (relayUrl: string): string {
    return relayUrl.replace(':8090', `:${this.mockPort}`)
  }
}

contract('RelayClient', function (accounts) {
  let web3: Web3
  let relayHub: RelayHubInstance
  let stakeManager: StakeManagerInstance
  let testRecipient: TestRecipientInstance
  let paymaster: TestPaymasterEverythingAcceptedInstance
  let gasLess: Address
  let relayProcess: ChildProcessWithoutNullStreams
  let forwarderAddress: Address

  let relayClient: RelayClient
  let gsnConfig: Partial<GSNConfig>
  let options: GsnTransactionDetails
  let to: Address
  let from: Address
  let data: PrefixedHexString
  let gsnEvents: GsnEvent[] = []

  before(async function () {
    web3 = new Web3(underlyingProvider)
    stakeManager = await StakeManager.new()
    relayHub = await deployHub(stakeManager.address, constants.ZERO_ADDRESS, await getTestingEnvironment())
    const forwarderInstance = await Forwarder.new()
    forwarderAddress = forwarderInstance.address
    testRecipient = await TestRecipient.new(forwarderAddress)
    // register hub's RelayRequest with forwarder, if not already done.
    await registerForwarderForGsn(forwarderInstance)
    paymaster = await TestPaymasterEverythingAccepted.new()
    await paymaster.setTrustedForwarder(forwarderAddress)
    await paymaster.setRelayHub(relayHub.address)
    await paymaster.deposit({ value: web3.utils.toWei('1', 'ether') })

    relayProcess = await startRelay(relayHub.address, stakeManager, {
      stake: 1e18,
      relayOwner: accounts[1],
      ethereumNodeUrl: underlyingProvider.host
    })

    gsnConfig = {
<<<<<<< HEAD
      relayHubAddress: relayHub.address,
      stakeManagerAddress: stakeManager.address,
      chainId: (await getTestingEnvironment()).chainId
=======
      logLevel: 5,
      relayHubAddress: relayHub.address
>>>>>>> 0b02e5b9
    }
    relayClient = new RelayClient(underlyingProvider, gsnConfig)
    gasLess = await web3.eth.personal.newAccount('password')
    from = gasLess
    to = testRecipient.address
    data = testRecipient.contract.methods.emitMessage('hello world').encodeABI()
    options = {
      from,
      to,
      data,
      forwarder: forwarderAddress,
      paymaster: paymaster.address,
      paymasterData: '0x',
      clientId: '1'
    }
  })

  after(async function () {
    await stopRelay(relayProcess)
  })

  describe('#relayTransaction()', function () {
    it('should send transaction to a relay and receive a signed transaction in response', async function () {
      const relayingResult = await relayClient.relayTransaction(options)
      const validTransaction = relayingResult.transaction
      if (validTransaction == null) {
        assert.fail(`validTransaction is null: ${JSON.stringify(relayingResult, replaceErrors)}`)
        return
      }
      const validTransactionHash: string = validTransaction.hash(true).toString('hex')
      const txHash = `0x${validTransactionHash}`
      const res = await web3.eth.getTransactionReceipt(txHash)

      // validate we've got the "SampleRecipientEmitted" event
      // TODO: use OZ test helpers
      const topic: string = web3.utils.sha3('SampleRecipientEmitted(string,address,address,address,uint256,uint256)') ?? ''
      assert(res.logs.find(log => log.topics.includes(topic)))

      const destination: string = validTransaction.to.toString('hex')
      assert.equal(`0x${destination}`, relayHub.address.toString().toLowerCase())
    })

    it('should skip timed-out server', async function () {
      let server: Server | undefined
      try {
        const pingResponse = await axios.get('http://localhost:8090/getaddr').then(res => res.data)
        const mockServer = express()
        mockServer.use(bodyParser.urlencoded({ extended: false }))
        mockServer.use(bodyParser.json())

        mockServer.get('/getaddr', async (req, res) => {
          console.log('=== got GET ping', req.query)
          res.send(pingResponse)
        })
        mockServer.post('/relay', () => {
          console.log('== got relay.. ignoring')
          // don't answer... keeping client in limbo
        })

        await new Promise((resolve) => {
          server = mockServer.listen(0, resolve)
        })
        const mockServerPort = (server as any).address().port

        // MockHttpClient alter the server port, so the client "thinks" it works with relayUrl, but actually
        // it uses the mockServer's port
        const relayClient = new RelayClient(underlyingProvider, gsnConfig, {
          httpClient: new MockHttpClient(mockServerPort, new HttpWrapper({ timeout: 100 }), gsnConfig)
        })

        // async relayTransaction (relayUrl: string, request: RelayTransactionRequest): Promise<PrefixedHexString> {
        const relayingResult = await relayClient.relayTransaction(options)
        assert.match(_dumpRelayingResult(relayingResult), /timeout.*exceeded/)
      } finally {
        server?.close()
      }
    })

    it('should use forceGasPrice if provided', async function () {
      const forceGasPrice = '0x777777777'
      const optionsForceGas = Object.assign({}, options, { forceGasPrice })
      const { transaction, pingErrors, relayingErrors } = await relayClient.relayTransaction(optionsForceGas)
      assert.equal(pingErrors.size, 0)
      assert.equal(relayingErrors.size, 0)
      assert.equal(parseInt(transaction!.gasPrice.toString('hex'), 16), parseInt(forceGasPrice))
    })

    it('should return errors encountered in ping', async function () {
      const badHttpClient = new BadHttpClient(configureGSN(gsnConfig), true, false, false)
      const relayClient =
        new RelayClient(underlyingProvider, gsnConfig, { httpClient: badHttpClient })
      const { transaction, relayingErrors, pingErrors } = await relayClient.relayTransaction(options)
      assert.isUndefined(transaction)
      assert.equal(relayingErrors.size, 0)
      assert.equal(pingErrors.size, 1)
      assert.equal(pingErrors.get(localhostOne)!.message, BadHttpClient.message)
    })

    it('should return errors encountered in relaying', async function () {
      const badHttpClient = new BadHttpClient(configureGSN(gsnConfig), false, true, false)
      const relayClient =
        new RelayClient(underlyingProvider, gsnConfig, { httpClient: badHttpClient })
      const { transaction, relayingErrors, pingErrors } = await relayClient.relayTransaction(options)
      assert.isUndefined(transaction)
      assert.equal(pingErrors.size, 0)
      assert.equal(relayingErrors.size, 1)
      assert.equal(relayingErrors.get(localhostOne)!.message, BadHttpClient.message)
    })

    it('should return errors in callback (asyncApprovalData) ', async function () {
      const relayClient =
        new RelayClient(underlyingProvider, gsnConfig, {
          asyncApprovalData: async () => { throw new Error('approval-error') }
        })
      const { transaction, relayingErrors, pingErrors } = await relayClient.relayTransaction(options)
      assert.isUndefined(transaction)
      assert.equal(pingErrors.size, 0)
      assert.equal(relayingErrors.size, 1)
      assert.match(relayingErrors.values().next().value.message, /approval-error/)
    })

    it('should return errors in callback (asyncPaymasterData) ', async function () {
      const relayClient =
        new RelayClient(underlyingProvider, gsnConfig, {
          asyncPaymasterData: async () => { throw new Error('paymasterData-error') }
        })
      const { transaction, relayingErrors, pingErrors } = await relayClient.relayTransaction(options)
      assert.isUndefined(transaction)
      assert.equal(pingErrors.size, 0)
      assert.equal(relayingErrors.size, 1)
      assert.match(relayingErrors.values().next().value.message, /paymasterData-error/)
    })

    it.skip('should return errors in callback (scoreCalculator) ', async function () {
      // can't be used: scoring is completely disabled
      const relayClient =
        new RelayClient(underlyingProvider, gsnConfig, {
          scoreCalculator: async () => { throw new Error('score-error') }
        })
      const ret = await relayClient.relayTransaction(options)
      const { transaction, relayingErrors, pingErrors } = ret
      assert.isUndefined(transaction)
      assert.equal(pingErrors.size, 0)
      assert.equal(relayingErrors.size, 1)
      assert.match(relayingErrors.values().next().value.message, /score-error/)
    })
    describe('with events listener', () => {
      function eventsHandler (e: GsnEvent): void {
        gsnEvents.push(e)
      }

      before('registerEventsListener', () => {
        relayClient = new RelayClient(underlyingProvider, gsnConfig)
        relayClient.registerEventListener(eventsHandler)
      })
      it('should call events handler', async function () {
        await relayClient.relayTransaction(options)
        assert.equal(gsnEvents.length, 8)
        assert.equal(gsnEvents[0].step, 1)
        assert.equal(gsnEvents[0].total, 8)
        assert.equal(gsnEvents[7].step, 8)
      })
      describe('removing events listener', () => {
        before('registerEventsListener', () => {
          gsnEvents = []
          relayClient.unregisterEventListener(eventsHandler)
        })
        it('should call events handler', async function () {
          await relayClient.relayTransaction(options)
          assert.equal(gsnEvents.length, 0)
        })
      })
    })
  })

  describe('#_calculateDefaultGasPrice()', function () {
    it('should use minimum gas price if calculated is to low', async function () {
      const minGasPrice = 1e18
      const gsnConfig: Partial<GSNConfig> = {
        logLevel: 5,
        relayHubAddress: relayHub.address,
        minGasPrice,
        chainId: 33 // Pablo: wired in, since this is not a async context :(
      }
      const relayClient = new RelayClient(underlyingProvider, gsnConfig)
      const calculatedGasPrice = await relayClient._calculateGasPrice()
      assert.equal(calculatedGasPrice, `0x${minGasPrice.toString(16)}`)
    })
  })

  describe('#_attemptRelay()', function () {
    const relayUrl = localhostOne
    const relayWorkerAddress = accounts[1]
    const relayManager = accounts[2]
    const relayOwner = accounts[3]
    let pingResponse: PingResponse
    let relayInfo: RelayInfo
    let optionsWithGas: GsnTransactionDetails

    before(async function () {
      await stakeManager.stakeForAddress(relayManager, 7 * 24 * 3600, {
        from: relayOwner,
        value: (2e18).toString()
      })
      await stakeManager.authorizeHubByOwner(relayManager, relayHub.address, { from: relayOwner })
      await relayHub.addRelayWorkers([relayWorkerAddress], { from: relayManager })
      await relayHub.registerRelayServer(2e16.toString(), '10', 'url', { from: relayManager })
      await relayHub.depositFor(paymaster.address, { value: (2e18).toString() })
      pingResponse = {
        relayWorkerAddress: relayWorkerAddress,
        relayManagerAddress: relayManager,
        relayHubAddress: relayManager,
        minGasPrice: '',
        maxAcceptanceBudget: 1e10.toString(),
        ready: true,
        version: ''
      }
      relayInfo = {
        relayInfo: {
          relayManager,
          relayUrl,
          baseRelayFee: '',
          pctRelayFee: ''
        },
        pingResponse
      }
      optionsWithGas = Object.assign({}, options, {
        gas: '0xf4240',
        gasPrice: '0x51f4d5c00'
      })
    })

    it('should return error if view call to \'relayCall()\' fails', async function () {
      const badContractInteractor = new BadContractInteractor(web3.currentProvider as Web3Provider, configureGSN(gsnConfig), true)
      const relayClient =
        new RelayClient(underlyingProvider, gsnConfig, { contractInteractor: badContractInteractor })
      await relayClient._init()
      const { transaction, error } = await relayClient._attemptRelay(relayInfo, optionsWithGas)
      assert.isUndefined(transaction)
      assert.equal(error!.message, `local view call to 'relayCall()' reverted: ${BadContractInteractor.message}`)
    })

    it('should report relays that timeout to the Known Relays Manager', async function () {
      const badHttpClient = new BadHttpClient(configureGSN(gsnConfig), false, false, true)
      const dependencyTree = getDependencies(configureGSN(gsnConfig), underlyingProvider, { httpClient: badHttpClient })
      const relayClient =
        new RelayClient(underlyingProvider, gsnConfig, dependencyTree)
      await relayClient._init()

      // @ts-ignore (sinon allows spying on all methods of the object, but TypeScript does not seem to know that)
      sinon.spy(dependencyTree.knownRelaysManager)
      const attempt = await relayClient._attemptRelay(relayInfo, optionsWithGas)
      assert.equal(attempt.error?.message, 'some error describing how timeout occurred somewhere')
      expect(dependencyTree.knownRelaysManager.saveRelayFailure).to.have.been.calledWith(sinon.match.any, relayManager, relayUrl)
    })

    it('should not report relays if error is not timeout', async function () {
      const badHttpClient = new BadHttpClient(configureGSN(gsnConfig), false, true, false)
      const dependencyTree = getDependencies(configureGSN(gsnConfig), underlyingProvider, { httpClient: badHttpClient })
      dependencyTree.httpClient = badHttpClient
      const relayClient =
        new RelayClient(underlyingProvider, gsnConfig, dependencyTree)
      // @ts-ignore (sinon allows spying on all methods of the object, but TypeScript does not seem to know that)
      sinon.spy(dependencyTree.knownRelaysManager)
      await relayClient._attemptRelay(relayInfo, optionsWithGas)
      expect(dependencyTree.knownRelaysManager.saveRelayFailure).to.have.not.been.called
    })

    it('should return error if transaction returned by a relay does not pass validation', async function () {
      const badHttpClient = new BadHttpClient(configureGSN(gsnConfig), false, false, false, pingResponse, '0x123')
      let dependencyTree = getDependencies(configureGSN(gsnConfig), underlyingProvider)
      const badTransactionValidator = new BadRelayedTransactionValidator(true, dependencyTree.contractInteractor, configureGSN(gsnConfig))
      dependencyTree = getDependencies(configureGSN(gsnConfig), underlyingProvider, {
        httpClient: badHttpClient,
        transactionValidator: badTransactionValidator
      })
      const relayClient =
        new RelayClient(underlyingProvider, gsnConfig, dependencyTree)

      await relayClient._init()
      // @ts-ignore (sinon allows spying on all methods of the object, but TypeScript does not seem to know that)
      sinon.spy(dependencyTree.knownRelaysManager)
      const { transaction, error } = await relayClient._attemptRelay(relayInfo, optionsWithGas)
      assert.isUndefined(transaction)
      assert.equal(error!.message, 'Returned transaction did not pass validation')
      expect(dependencyTree.knownRelaysManager.saveRelayFailure).to.have.been.calledWith(sinon.match.any, relayManager, relayUrl)
    })

    describe('#_prepareRelayHttpRequest()', function () {
      const asyncApprovalData = async function (_: RelayRequest): Promise<PrefixedHexString> {
        return await Promise.resolve('0x1234567890')
      }
      const asyncPaymasterData = async function (_: RelayRequest): Promise<PrefixedHexString> {
        return await Promise.resolve('0xabcd')
      }

      it('should use provided approval function', async function () {
        const relayClient =
          new RelayClient(underlyingProvider, gsnConfig, {
            asyncApprovalData,
            asyncPaymasterData
          })
        const httpRequest = await relayClient._prepareRelayHttpRequest(relayInfo, optionsWithGas)
        assert.equal(httpRequest.metadata.approvalData, '0x1234567890')
        assert.equal(httpRequest.relayRequest.relayData.paymasterData, '0xabcd')
      })
    })
  })

  describe('#_broadcastRawTx()', function () {
    // TODO: TBD: there has to be other behavior then that. Maybe query the transaction with the nonce somehow?
    it('should return \'wrongNonce\' if broadcast fails with nonce error', async function () {
      const badContractInteractor = new BadContractInteractor(underlyingProvider, configureGSN(gsnConfig), true)
      const transaction = new Transaction('0x')
      const relayClient =
        new RelayClient(underlyingProvider, gsnConfig, { contractInteractor: badContractInteractor })
      const { hasReceipt, wrongNonce, broadcastError } = await relayClient._broadcastRawTx(transaction)
      assert.isFalse(hasReceipt)
      assert.isTrue(wrongNonce)
      assert.equal(broadcastError?.message, BadContractInteractor.wrongNonceMessage)
    })
  })
})<|MERGE_RESOLUTION|>--- conflicted
+++ resolved
@@ -29,10 +29,6 @@
 import { deployHub, startRelay, stopRelay, getTestingEnvironment } from '../TestUtils'
 import { RelayInfo } from '../../src/relayclient/types/RelayInfo'
 import PingResponse from '../../src/common/PingResponse'
-<<<<<<< HEAD
-import { GsnRequestType } from '../../src/common/EIP712/TypedRequestData'
-import { constants } from '@openzeppelin/test-helpers'
-=======
 import { registerForwarderForGsn } from '../../src/common/EIP712/ForwarderUtil'
 import { GsnEvent } from '../../src/relayclient/GsnEvents'
 import { Web3Provider } from '../../src/relayclient/ContractInteractor'
@@ -41,7 +37,6 @@
 import HttpClient from '../../src/relayclient/HttpClient'
 import HttpWrapper from '../../src/relayclient/HttpWrapper'
 import { RelayTransactionRequest } from '../../src/relayclient/types/RelayTransactionRequest'
->>>>>>> 0b02e5b9
 
 const StakeManager = artifacts.require('StakeManager')
 const TestRecipient = artifacts.require('TestRecipient')
@@ -90,7 +85,7 @@
   before(async function () {
     web3 = new Web3(underlyingProvider)
     stakeManager = await StakeManager.new()
-    relayHub = await deployHub(stakeManager.address, constants.ZERO_ADDRESS, await getTestingEnvironment())
+    relayHub = await deployHub(stakeManager.address)
     const forwarderInstance = await Forwarder.new()
     forwarderAddress = forwarderInstance.address
     testRecipient = await TestRecipient.new(forwarderAddress)
@@ -108,14 +103,9 @@
     })
 
     gsnConfig = {
-<<<<<<< HEAD
+      logLevel: 5,
       relayHubAddress: relayHub.address,
-      stakeManagerAddress: stakeManager.address,
       chainId: (await getTestingEnvironment()).chainId
-=======
-      logLevel: 5,
-      relayHubAddress: relayHub.address
->>>>>>> 0b02e5b9
     }
     relayClient = new RelayClient(underlyingProvider, gsnConfig)
     gasLess = await web3.eth.personal.newAccount('password')
