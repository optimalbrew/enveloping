--- conflicted
+++ resolved
@@ -95,7 +95,7 @@
     web3 = new Web3(underlyingProvider)
     gasLess = await web3.eth.personal.newAccount('password')
     stakeManager = await StakeManager.new()
-    relayHub = await deployHub(stakeManager.address, constants.ZERO_ADDRESS, await getTestingEnvironment())
+    relayHub = await deployHub(stakeManager.address, constants.ZERO_ADDRESS)
     const forwarderInstance = await Forwarder.new()
     forwarderAddress = forwarderInstance.address
     await registerForwarderForGsn(forwarderInstance)
@@ -125,14 +125,9 @@
       const TestRecipient = artifacts.require('TestRecipient')
       testRecipient = await TestRecipient.new(forwarderAddress)
       const gsnConfig = configureGSN({
-<<<<<<< HEAD
+        logLevel: 5,
         relayHubAddress: relayHub.address,
-        stakeManagerAddress: stakeManager.address,
         chainId: env.chainId
-=======
-        logLevel: 5,
-        relayHubAddress: relayHub.address
->>>>>>> 0b02e5b9
       })
 
       let websocketProvider: WebsocketProvider
@@ -239,12 +234,8 @@
       const TestRecipient = artifacts.require('TestRecipient')
       testRecipient = await TestRecipient.new(forwarderAddress)
 
-<<<<<<< HEAD
       const env = await getTestingEnvironment()
-      gsnConfig = configureGSN({ relayHubAddress: relayHub.address, chainId: env.chainId })
-=======
-      gsnConfig = configureGSN({ relayHubAddress: relayHub.address, logLevel: 5 })
->>>>>>> 0b02e5b9
+      gsnConfig = configureGSN({ relayHubAddress: relayHub.address, logLevel: 5, chainId: env.chainId })
       // call to emitMessage('hello world')
       jsonRpcPayload = {
         jsonrpc: '2.0',
@@ -286,14 +277,9 @@
     it('should convert a returned transaction to a compatible rpc transaction hash response', async function () {
       const env = await getTestingEnvironment()
       const gsnConfig = configureGSN({
-<<<<<<< HEAD
+        logLevel: 5,
         relayHubAddress: relayHub.address,
-        stakeManagerAddress: stakeManager.address,
         chainId: env.chainId
-=======
-        logLevel: 5,
-        relayHubAddress: relayHub.address
->>>>>>> 0b02e5b9
       })
       const relayProvider = new RelayProvider(underlyingProvider, gsnConfig)
       const response: JsonRpcResponse = await new Promise((resolve, reject) => relayProvider._ethSendTransaction(jsonRpcPayload, (error: Error | null, result: JsonRpcResponse | undefined): void => {
@@ -324,13 +310,8 @@
     before(async function () {
       const TestRecipient = artifacts.require('TestRecipient')
       testRecipient = await TestRecipient.new(forwarderAddress)
-<<<<<<< HEAD
-
-      const env = await getTestingEnvironment()
-      const gsnConfig = configureGSN({ relayHubAddress: relayHub.address, chainId: env.chainId })
-=======
-      const gsnConfig = configureGSN({ relayHubAddress: relayHub.address, logLevel: 5 })
->>>>>>> 0b02e5b9
+const env = await getTestingEnvironment()
+      const gsnConfig = configureGSN({ relayHubAddress: relayHub.address, logLevel: 5, chainId: env.chainId })
       // @ts-ignore
       Object.keys(TestRecipient.events).forEach(function (topic) {
         // @ts-ignore
@@ -443,14 +424,9 @@
     before(async function () {
       TestRecipient = artifacts.require('TestRecipient')
       const gsnConfig = configureGSN({
-<<<<<<< HEAD
+        logLevel: 5,
         relayHubAddress: relayHub.address,
-        stakeManagerAddress: stakeManager.address,
         chainId: (await getTestingEnvironment()).chainId
-=======
-        logLevel: 5,
-        relayHubAddress: relayHub.address
->>>>>>> 0b02e5b9
       })
 
       let websocketProvider: WebsocketProvider
