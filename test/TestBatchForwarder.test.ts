/* global contract artifacts before it */

import { ether, expectEvent } from '@openzeppelin/test-helpers'
import RelayRequest, { cloneRelayRequest } from '../src/common/EIP712/RelayRequest'
import TypedRequestData from '../src/common/EIP712/TypedRequestData'

import { getEip712Signature } from '../src/common/Utils'

import {
  RelayHubInstance,
  TestPaymasterEverythingAcceptedInstance,
  TestRecipientInstance,
  BatchForwarderInstance
} from '../types/truffle-contracts'
<<<<<<< HEAD
import { deployHub, encodeRevertReason, getTestingEnvironment } from './TestUtils'
import { getEnvironment } from '../src/common/Environments'
=======
import { deployHub, encodeRevertReason } from './TestUtils'
import { registerForwarderForGsn } from '../src/common/EIP712/ForwarderUtil'
>>>>>>> 0b02e5b9

const TestPaymasterEverythingAccepted = artifacts.require('TestPaymasterEverythingAccepted.sol')
const StakeManager = artifacts.require('StakeManager')
const Penalizer = artifacts.require('Penalizer')
const BatchForwarder = artifacts.require('BatchForwarder')
const TestRecipient = artifacts.require('TestRecipient')

contract('BatchForwarder', ([from, relayManager, relayWorker, relayOwner]) => {
  let paymaster: TestPaymasterEverythingAcceptedInstance
  let recipient: TestRecipientInstance
  let hub: RelayHubInstance
  let forwarder: BatchForwarderInstance
  let sharedRelayRequestData: RelayRequest

  before(async () => {
    const env = await getTestingEnvironment()
    const chainId = env.chainId
    const paymasterDeposit = 1e18.toString()

    const stakeManager = await StakeManager.new()
    const penalizer = await Penalizer.new()
    hub = await deployHub(stakeManager.address, penalizer.address, env)
    const relayHub = hub
    await stakeManager.stakeForAddress(relayManager, 2000, {
      value: ether('2'),
      from: relayOwner
    })
    await stakeManager.authorizeHubByOwner(relayManager, relayHub.address, { from: relayOwner })
    const baseRelayFee = 1
    const pctRelayFee = 2
    await relayHub.addRelayWorkers([relayWorker], { from: relayManager })
    await relayHub.registerRelayServer(baseRelayFee, pctRelayFee, 'url', { from: relayManager })

    paymaster = await TestPaymasterEverythingAccepted.new({ gas: 9e6/*1e7*/ })
    await hub.depositFor(paymaster.address, { value: paymasterDeposit })

    forwarder = await BatchForwarder.new()
    await registerForwarderForGsn(forwarder)

    recipient = await TestRecipient.new(forwarder.address)

    await paymaster.setTrustedForwarder(forwarder.address)
    await paymaster.setRelayHub(hub.address)

    sharedRelayRequestData = {
      request: {
        to: recipient.address,
        data: '',
        from,
        nonce: '1',
        value: '0',
        gas: 1e6.toString()
      },
      relayData: {
        pctRelayFee: '1',
        baseRelayFee: '0',
        gasPrice: await web3.eth.getGasPrice(),
        relayWorker: relayWorker,
        forwarder: forwarder.address,
        paymaster: paymaster.address,
        paymasterData: '0x',
        clientId: '1'
      }
    }
  })

  context('#sendBatch', function () {
    let chainId: number

    beforeEach(async () => {
      chainId = (await getTestingEnvironment()).chainId
    })

    it('should send all methods in the batch', async () => {
      const relayRequest = cloneRelayRequest(sharedRelayRequestData)
      relayRequest.request.nonce = (await forwarder.getNonce(from)).toString()
      relayRequest.request.to = forwarder.address
      relayRequest.relayData.gasPrice = 1e6.toString()
      relayRequest.request.data = forwarder.contract.methods.sendBatch([recipient.address, recipient.address],
        [
          recipient.contract.methods.emitMessage('hello').encodeABI(),
          recipient.contract.methods.emitMessage('world').encodeABI()
        ]).encodeABI()

      const dataToSign = new TypedRequestData(
        chainId,
        forwarder.address,
        relayRequest
      )
      const signature = await getEip712Signature(
        web3,
        dataToSign
      )

      const ret = await hub.relayCall(10e6, relayRequest, signature, '0x', 7e6, {
        from: relayWorker
      })

      // console.log(getLogs(ret))
      const relayed = ret.logs.find(log => log.event === 'TransactionRelayed')
      assert.equal(relayed!.args.status, 0)

      // @ts-ignore
      const logs = await recipient.getPastEvents({ fromBlock: 1 })
      const testevents = logs.filter((e: any) => e.event === 'SampleRecipientEmitted')
      assert.equal(testevents.length, 2)
      assert.equal(testevents[0].args.realSender, from)
    })

    it('should revert all requests if one fails', async () => {
      const relayRequest = cloneRelayRequest(sharedRelayRequestData)
      relayRequest.request.nonce = (await forwarder.getNonce(from)).toString()
      relayRequest.request.to = forwarder.address
      relayRequest.relayData.gasPrice = 1e6.toString()
      relayRequest.request.data = forwarder.contract.methods.sendBatch([recipient.address, recipient.address],
        [
          recipient.contract.methods.emitMessage('hello').encodeABI(),
          recipient.contract.methods.testRevert().encodeABI()
        ]).encodeABI()

      const dataToSign = new TypedRequestData(
        chainId,
        forwarder.address,
        relayRequest
      )
      const signature = await getEip712Signature(
        web3,
        dataToSign
      )

      const ret = await hub.relayCall(10e6, relayRequest, signature, '0x', 7e6, {
        from: relayWorker
      })
      const expectedReturnValue = encodeRevertReason('always fail')

      expectEvent(ret, 'TransactionResult', {
        status: '1',
        returnValue: expectedReturnValue
      })
    })

    it('should not batch with wrong # of params', async () => {
      const relayRequest = cloneRelayRequest(sharedRelayRequestData)
      relayRequest.request.nonce = (await forwarder.getNonce(from)).toString()
      relayRequest.request.to = forwarder.address
      relayRequest.relayData.gasPrice = 1e6.toString()
      relayRequest.request.data = forwarder.contract.methods.sendBatch([recipient.address, recipient.address],
        [
          recipient.contract.methods.emitMessage('hello').encodeABI()
        ]).encodeABI()

      const dataToSign = new TypedRequestData(
        chainId,
        forwarder.address,
        relayRequest
      )
      const signature = await getEip712Signature(
        web3,
        dataToSign
      )

      const ret = await hub.relayCall(10e6, relayRequest, signature, '0x', 7e6, {
        from: relayWorker
      })
      expectEvent(ret, 'TransactionRelayed', { status: '1' })
    })
  })
})<|MERGE_RESOLUTION|>--- conflicted
+++ resolved
@@ -12,13 +12,9 @@
   TestRecipientInstance,
   BatchForwarderInstance
 } from '../types/truffle-contracts'
-<<<<<<< HEAD
 import { deployHub, encodeRevertReason, getTestingEnvironment } from './TestUtils'
 import { getEnvironment } from '../src/common/Environments'
-=======
-import { deployHub, encodeRevertReason } from './TestUtils'
 import { registerForwarderForGsn } from '../src/common/EIP712/ForwarderUtil'
->>>>>>> 0b02e5b9
 
 const TestPaymasterEverythingAccepted = artifacts.require('TestPaymasterEverythingAccepted.sol')
 const StakeManager = artifacts.require('StakeManager')
@@ -40,7 +36,7 @@
 
     const stakeManager = await StakeManager.new()
     const penalizer = await Penalizer.new()
-    hub = await deployHub(stakeManager.address, penalizer.address, env)
+    hub = await deployHub(stakeManager.address, penalizer.address)
     const relayHub = hub
     await stakeManager.stakeForAddress(relayManager, 2000, {
       value: ether('2'),
