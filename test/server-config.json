{
  "baseRelayFee": 70,
  "pctRelayFee": 0,
  "url": "http://localhost:8090",
  "port":  8090,
  "relayHubAddress": "",
<<<<<<< HEAD
  "gasPricePercent": 10,
  "ethereumNodeUrl": "http://127.0.0.1:4444",
=======
  "gasPriceFactor": 1.1,
  "ethereumNodeUrl": "http://localhost:8545",
>>>>>>> 0b02e5b9
  "workdir": "",
  "devMode": "true"
}
<|MERGE_RESOLUTION|>--- conflicted
+++ resolved
@@ -4,13 +4,8 @@
   "url": "http://localhost:8090",
   "port":  8090,
   "relayHubAddress": "",
-<<<<<<< HEAD
-  "gasPricePercent": 10,
+  "gasPriceFactor": 1.1,
   "ethereumNodeUrl": "http://127.0.0.1:4444",
-=======
-  "gasPriceFactor": 1.1,
-  "ethereumNodeUrl": "http://localhost:8545",
->>>>>>> 0b02e5b9
   "workdir": "",
   "devMode": "true"
 }
