--- conflicted
+++ resolved
@@ -6,13 +6,8 @@
 import BN from 'bn.js'
 import { PrefixedHexString } from 'ethereumjs-tx'
 import { GsnRequestType } from '../src/common/EIP712/TypedRequestData'
-<<<<<<< HEAD
-import { relayHubConfiguration } from '../src/common/Environments'
-const RelayHub = artifacts.require('RelayHub')
-=======
 import { deployHub } from './TestUtils'
 
->>>>>>> f2d8088d
 const StakeManager = artifacts.require('StakeManager')
 const Penalizer = artifacts.require('Penalizer')
 const TestRecipient = artifacts.require('TestRecipient')
@@ -50,22 +45,8 @@
     const deposit = new BN('100000000000000000')
     const stakeManager = await StakeManager.new()
     const penalizer = await Penalizer.new()
-<<<<<<< HEAD
-    const rhub = await RelayHub.new(
-      stakeManager.address,
-      penalizer.address,
-      relayHubConfiguration.MAX_WORKER_COUNT,
-      relayHubConfiguration.GAS_RESERVE,
-      relayHubConfiguration.POST_OVERHEAD,
-      relayHubConfiguration.GAS_OVERHEAD,
-      relayHubConfiguration.MAXIMUM_RECIPIENT_DEPOSIT,
-      relayHubConfiguration.MINIMUM_RELAY_BALANCE,
-      relayHubConfiguration.MINIMUM_UNSTAKE_DELAY,
-      relayHubConfiguration.MINIMUM_STAKE)
+    const rhub = await deployHub(stakeManager.address, penalizer.address)
     await paymaster.setTrustedForwarder(forwarder)
-=======
-    const rhub = await deployHub(stakeManager.address, penalizer.address)
->>>>>>> f2d8088d
     await paymaster.setRelayHub(rhub.address)
     await forwarderInstance.registerRequestType(
       GsnRequestType.typeName,
