/* eslint-disable @typescript-eslint/require-await */
// This rule seems to be flickering and buggy - does not understand async arrow functions correctly
import { balance, ether, expectEvent, expectRevert, send } from '@openzeppelin/test-helpers'
import BN from 'bn.js'

import { Transaction } from 'ethereumjs-tx'
import { privateToAddress, stripZeros, toBuffer } from 'ethereumjs-util'
import { encode } from 'rlp'
import { expect } from 'chai'

import RelayRequest from '../src/common/EIP712/RelayRequest'
import { getEip712Signature } from '../src/common/Utils'
<<<<<<< HEAD
import TypedRequestData, { GsnRequestType } from '../src/common/EIP712/TypedRequestData'
import { Environment, isRsk } from '../src/common/Environments'
=======
import TypedRequestData from '../src/common/EIP712/TypedRequestData'
import { defaultEnvironment } from '../src/common/Environments'
>>>>>>> 0b02e5b9
import {
  PenalizerInstance,
  RelayHubInstance, StakeManagerInstance,
  TestPaymasterEverythingAcceptedInstance,
  TestRecipientInstance
} from '../types/truffle-contracts'

<<<<<<< HEAD
import { deployHub, getTestingEnvironment } from './TestUtils'
=======
import { deployHub } from './TestUtils'
import { registerForwarderForGsn } from '../src/common/EIP712/ForwarderUtil'
>>>>>>> 0b02e5b9

import TransactionResponse = Truffle.TransactionResponse
import Common from 'ethereumjs-common'

const RelayHub = artifacts.require('RelayHub')
const StakeManager = artifacts.require('StakeManager')
const Penalizer = artifacts.require('Penalizer')
const TestRecipient = artifacts.require('TestRecipient')
const TestPaymasterEverythingAccepted = artifacts.require('TestPaymasterEverythingAccepted')
const Forwarder = artifacts.require('Forwarder')

const paymasterData = '0x'
const clientId = '0'

<<<<<<< HEAD
contract('RelayHub Penalizations', function ([_, relayOwner, relayWorker, otherRelayWorker, sender, other, relayManager, otherRelayManager, thirdRelayWorker]) { // eslint-disable-line no-unused-vars
  let chainId : number
  let env: Environment
=======
contract('RelayHub Penalizations', function ([_, relayOwner, relayWorker, otherRelayWorker, sender, other, relayManager, otherRelayManager, thirdRelayWorker, reporterRelayManager]) { // eslint-disable-line no-unused-vars
  const chainId = defaultEnvironment.chainId

>>>>>>> 0b02e5b9
  let stakeManager: StakeManagerInstance
  let relayHub: RelayHubInstance
  let penalizer: PenalizerInstance
  let recipient: TestRecipientInstance
  let paymaster: TestPaymasterEverythingAcceptedInstance

  let forwarder: string
  // TODO: 'before' is a bad thing in general. Use 'beforeEach', this tests all depend on each other!!!
  before(async function () {
    for (const addr of [relayOwner, relayWorker, otherRelayWorker, sender, other, relayManager, otherRelayManager, thirdRelayWorker]) {
      console.log(addr)
    }

    env = await getTestingEnvironment()
    chainId = env.chainId
    
    stakeManager = await StakeManager.new()
    penalizer = await Penalizer.new()
    relayHub = await deployHub(stakeManager.address, penalizer.address, env)
    const forwarderInstance = await Forwarder.new()
    forwarder = forwarderInstance.address
    recipient = await TestRecipient.new(forwarder)
    // register hub's RelayRequest with forwarder, if not already done.
    await registerForwarderForGsn(forwarderInstance)

    paymaster = await TestPaymasterEverythingAccepted.new()
    await stakeManager.stakeForAddress(relayManager, 1000, {
      from: relayOwner,
      value: ether('1'),
      gasPrice: '1'
    })
    await stakeManager.authorizeHubByOwner(relayManager, relayHub.address, { from: relayOwner, gasPrice: '1' })
    await paymaster.setTrustedForwarder(forwarder)
    await paymaster.setRelayHub(relayHub.address)
    await relayHub.addRelayWorkers([relayWorker], { from: relayManager, gasPrice: '1' })
    // @ts-ignore
    Object.keys(StakeManager.events).forEach(function (topic) {
      // @ts-ignore
      RelayHub.network.events[topic] = StakeManager.events[topic]
    })
    // @ts-ignore
    Object.keys(StakeManager.events).forEach(function (topic) {
      // @ts-ignore
      Penalizer.network.events[topic] = StakeManager.events[topic]
    })
  })

  async function prepareRelayCall (): Promise<{
    gasPrice: BN
    gasLimit: BN
    relayRequest: RelayRequest
    signature: string
  }> {
    const gasPrice = new BN('1')
    const gasLimit = new BN('5000000')
    const txData = recipient.contract.methods.emitMessage('').encodeABI()
    const relayRequest: RelayRequest = {
      request: {
        to: recipient.address,
        data: txData,
        from: sender,
        nonce: '0',
        value: '0',
        gas: gasLimit.toString()
      },
      relayData: {
        gasPrice: gasPrice.toString(),
        baseRelayFee: '300',
        pctRelayFee: '10',
        relayWorker,
        forwarder,
        paymaster: paymaster.address,
        paymasterData,
        clientId
      }
    }
    const dataToSign = new TypedRequestData(
      chainId,
      forwarder,
      relayRequest
    )
    const signature = await getEip712Signature(
      web3,
      dataToSign
    )
    return {
      gasPrice,
      gasLimit,
      relayRequest,
      signature
    }
  }

  describe('penalizations', function () {
    const stake = ether('1')

    before('register reporter as relayer', async function () {
      await stakeManager.stakeForAddress(reporterRelayManager, 1000, {
        value: ether('1'),
        from: relayOwner
      })
      await stakeManager.authorizeHubByOwner(reporterRelayManager, relayHub.address, { from: relayOwner })
    })

    // Receives a function that will penalize the relay and tests that call for a penalization, including checking the
    // emitted event and penalization reward transfer. Returns the transaction receipt.
<<<<<<< HEAD
    async function expectPenalization (penalizeWithOpts: (opts: Truffle.TransactionDetails) => Promise<TransactionResponse>, rskDifference:number = 0): Promise<TransactionResponse> {
      const reporterBalanceTracker = await balance.tracker(reporter)
=======
    async function expectPenalization (penalizeWithOpts: (opts: Truffle.TransactionDetails) => Promise<TransactionResponse>): Promise<TransactionResponse> {
      const reporterBalanceTracker = await balance.tracker(reporterRelayManager)
>>>>>>> 0b02e5b9
      const stakeManagerBalanceTracker = await balance.tracker(stakeManager.address)
      const stakeInfo = await stakeManager.stakes(relayManager)
      // @ts-ignore (names)
      const stake = stakeInfo.stake
      const expectedReward = stake.divn(2)

      // A gas price of zero makes checking the balance difference simpler
      // RSK: Setting gasPrice to 1 since the RSKJ node doesn't support transactions with a gas price lower than 0.06 gwei
      const receipt = await penalizeWithOpts({
<<<<<<< HEAD
        from: reporter,
        gasPrice: 1
=======
        from: reporterRelayManager,
        gasPrice: 0
>>>>>>> 0b02e5b9
      })

      expectEvent.inLogs(receipt.logs, 'StakePenalized', {
        relayManager: relayManager,
        beneficiary: reporterRelayManager,
        reward: expectedReward
      })

      const delta = (await reporterBalanceTracker.delta())
      const halfStake = stake.divn(2)
      const difference = halfStake.sub(delta)

      // The reporter gets half of the stake
      //expect(delta).to.be.bignumber.aproximately(halfStake)

      // Since RSKJ doesn't support a transacrtion gas price bello 0.06 gwei we need to change the assert
      expect(difference).to.be.bignumber.at.most(new BN(rskDifference))

      // The other half is burned, so RelayHub's balance is decreased by the full stake
      expect(await stakeManagerBalanceTracker.delta()).to.be.bignumber.equals(stake.neg())

      return receipt
    }

    describe('penalization access control (relay manager only)', function () {
      before(async function () {
        const { transactionHash } = await send.ether(thirdRelayWorker, other, ether('0.5'));
        ({
          data: penalizableTxData,
          signature: penalizableTxSignature
        } = await getDataAndSignatureFromHash(transactionHash, chainId))
      })
      let penalizableTxData: string
      let penalizableTxSignature: string
      it('penalizeIllegalTransaction', async function () {
        await expectRevert(
          penalizer.penalizeIllegalTransaction(penalizableTxData, penalizableTxSignature, relayHub.address, { from: other }),
          'Unknown relay manager'
        )
      })
      it('penalizeRepeatedNonce', async function () {
        await expectRevert(
          penalizer.penalizeRepeatedNonce(penalizableTxData, penalizableTxSignature, penalizableTxData, penalizableTxSignature, relayHub.address, { from: other }),
          'Unknown relay manager'
        )
      })
    })

    describe('penalizable behaviors', function () {
      const encodedCallArgs = {
        sender,
        recipient: '0x1820b744B33945482C17Dc37218C01D858EBc714',
        data: '0x1234',
        baseFee: 1000,
        fee: 10,
        gasPrice: 50,
        gasLimit: 1000000,
        nonce: 0,
        paymaster: ''
      }

      // RSK requires a different relay's private key, original was '6370fd033278c143179d81c5526140625662b8daa446c22ee2d73db3707e620c'
      const relayCallArgs = {
        gasPrice: 50,
        gasLimit: 1000000,
        nonce: 0,
        privateKey: '88fcad7d65de4bf854b88191df9bf38648545e7e5ea367dff6e025b06a28244d' // RSK relay's private key
      }

      before(async function () {
        // Pablo: This is not passing in RSK. Looks like the account's
        // private key is not what's defined in relayCallArgs.privateKey
        // in the RSK case.
        // @ts-ignore
        expect( '0x' + privateToAddress('0x' + relayCallArgs.privateKey).toString('hex')).to.equal(relayWorker.toLowerCase())
        // TODO: I don't want to refactor everything here, but this value is not available before 'before' is run :-(
        encodedCallArgs.paymaster = paymaster.address
      })

      beforeEach('staking for relay', async function () {
        await stakeManager.stakeForAddress(relayManager, 1000, {
          value: stake,
          from: relayOwner,
          gasPrice: '1'
        })
        await stakeManager.authorizeHubByOwner(relayManager, relayHub.address, { from: relayOwner, gasPrice: '1' })
      })

      describe('repeated relay nonce', function () {
        it('penalizes transactions with same nonce and different data', async function () {
          const txDataSigA = getDataAndSignature(encodeRelayCallEIP155(encodedCallArgs, relayCallArgs, chainId), chainId)
          const txDataSigB = getDataAndSignature(encodeRelayCallEIP155(Object.assign({}, encodedCallArgs, { data: '0xabcd' }), relayCallArgs, chainId), chainId)

          //160457
          const rskDifference: number = isRsk(env)? 200000: 0

          await expectPenalization(async (opts) =>
            await penalizer.penalizeRepeatedNonce(txDataSigA.data, txDataSigA.signature, txDataSigB.data, txDataSigB.signature, relayHub.address, opts), rskDifference
          )
        })

        it('penalizes transactions with same nonce and different gas limit', async function () {
          const txDataSigA = getDataAndSignature(encodeRelayCallEIP155(encodedCallArgs, relayCallArgs, chainId), chainId)
          const txDataSigB = getDataAndSignature(encodeRelayCallEIP155(encodedCallArgs, Object.assign({}, relayCallArgs, { gasLimit: 100 }), chainId), chainId)

          //135162
          const rskDifference: number = isRsk(env)? 150000: 0

          await expectPenalization(async (opts) =>
            await penalizer.penalizeRepeatedNonce(txDataSigA.data, txDataSigA.signature, txDataSigB.data, txDataSigB.signature, relayHub.address, opts), rskDifference
          )
        })

        it('penalizes transactions with same nonce and different value', async function () {
          const txDataSigA = getDataAndSignature(encodeRelayCallEIP155(encodedCallArgs, relayCallArgs, chainId), chainId)
          const txDataSigB = getDataAndSignature(encodeRelayCallEIP155(encodedCallArgs, Object.assign({}, relayCallArgs, { value: 100 }), chainId), chainId)

          //135334
          const rskDifference: number = isRsk(env)? 150000: 0

          await expectPenalization(async (opts) =>
            await penalizer.penalizeRepeatedNonce(txDataSigA.data, txDataSigA.signature, txDataSigB.data, txDataSigB.signature, relayHub.address, opts), rskDifference
          )
        })

        it('does not penalize transactions with same nonce and data, value, gasLimit, destination', async function () {
          const txDataSigA = getDataAndSignature(encodeRelayCallEIP155(encodedCallArgs, relayCallArgs, chainId), chainId)
          const txDataSigB = getDataAndSignature(encodeRelayCallEIP155(
            encodedCallArgs,
            Object.assign({}, relayCallArgs, { gasPrice: 70 }) // only gasPrice may be different
          , chainId), chainId)

<<<<<<< HEAD
          await expectRevert.unspecified(
            penalizer.penalizeRepeatedNonce(txDataSigA.data, txDataSigA.signature, txDataSigB.data, txDataSigB.signature, relayHub.address),
=======
          await expectRevert(
            penalizer.penalizeRepeatedNonce(txDataSigA.data, txDataSigA.signature, txDataSigB.data, txDataSigB.signature, relayHub.address, { from: reporterRelayManager }),
>>>>>>> 0b02e5b9
            'tx is equal'
          )
        })

        it('does not penalize transactions with different nonces', async function () {
          const txDataSigA = getDataAndSignature(encodeRelayCallEIP155(encodedCallArgs, relayCallArgs, chainId), chainId)
          const txDataSigB = getDataAndSignature(encodeRelayCallEIP155(
            encodedCallArgs,
            Object.assign({}, relayCallArgs, { nonce: 1 })
          , chainId), chainId)

<<<<<<< HEAD
          await expectRevert.unspecified(
            penalizer.penalizeRepeatedNonce(txDataSigA.data, txDataSigA.signature, txDataSigB.data, txDataSigB.signature, relayHub.address),
=======
          await expectRevert(
            penalizer.penalizeRepeatedNonce(txDataSigA.data, txDataSigA.signature, txDataSigB.data, txDataSigB.signature, relayHub.address, { from: reporterRelayManager }),
>>>>>>> 0b02e5b9
            'Different nonce'
          )
        })

        it('does not penalize transactions with same nonce from different relays', async function () {
          const txDataSigA = getDataAndSignature(encodeRelayCallEIP155(encodedCallArgs, relayCallArgs, chainId), chainId)
          const txDataSigB = getDataAndSignature(encodeRelayCallEIP155(
            encodedCallArgs,
            Object.assign({}, relayCallArgs, { privateKey: '0123456789012345678901234567890123456789012345678901234567890123' })
          , chainId), chainId)

<<<<<<< HEAD
          await expectRevert.unspecified(
            penalizer.penalizeRepeatedNonce(txDataSigA.data, txDataSigA.signature, txDataSigB.data, txDataSigB.signature, relayHub.address),
=======
          await expectRevert(
            penalizer.penalizeRepeatedNonce(txDataSigA.data, txDataSigA.signature, txDataSigB.data, txDataSigB.signature, relayHub.address, { from: reporterRelayManager }),
>>>>>>> 0b02e5b9
            'Different signer'
          )
        })
      })

      describe('illegal call', function () {
        // TODO: this tests are excessive, and have a lot of tedious build-up
        // TODO: re-enable
        it('penalizes relay transactions to addresses other than RelayHub', async function () {
          // Relay sending ether to another account
          //const { transactionHash } = await send.ether(relayWorker, other, ether('0.5'))
          const receipt: any = await web3.eth.sendTransaction({from: relayWorker, to: other, value: ether('0.5'), gasPrice: '1'});
          const transactionHash = receipt.transactionHash;
          const { data, signature } = await getDataAndSignatureFromHash(transactionHash, chainId)

          //72543
          const rskDifference: number = isRsk(env)? 100000: 0

          await expectPenalization(async (opts) => await penalizer.penalizeIllegalTransaction(data, signature, relayHub.address, opts), rskDifference)
        })

        it('penalizes relay worker transactions to illegal RelayHub functions (stake)', async function () {
          // Relay staking for a second relay
          const { tx } = await stakeManager.stakeForAddress(other, 1000, {
            value: ether('1'),
            from: relayWorker,
            gasPrice: '1'
          })
          const { data, signature } = await getDataAndSignatureFromHash(tx, chainId)

          //75364
          const rskDifference: number = isRsk(env)? 100000: 0
          
          await expectPenalization(async (opts) => await penalizer.penalizeIllegalTransaction(data, signature, relayHub.address, opts), rskDifference)
        })

<<<<<<< HEAD
        // TODO: re-enable
        it.skip('penalizes relay worker transactions to illegal RelayHub functions (penalize)', async function () {
          // A second relay is registered
          await stakeManager.stakeForAddress(otherRelayManager, 1000, {
            value: ether('1'),
            from: relayOwner,
            gasPrice: '1'
          })
          await stakeManager.authorizeHubByOwner(otherRelayManager, relayHub.address, { from: relayOwner, gasPrice: '1' })
          await relayHub.addRelayWorkers([otherRelayWorker], { from: otherRelayManager, gasPrice: '1' })

          // An illegal transaction is sent by it
          //const stakeTx = await send.ether(otherRelayWorker, other, ether('0.5'))
          const receipt: any = await web3.eth.sendTransaction({from: relayWorker, to: other, value: ether('0.5'), gasPrice: '1'});
          const stakeTxHash = receipt.transactionHash;

          // A relay penalizes it
          const stakeTxDataSig = await getDataAndSignatureFromHash(stakeTxHash, chainId)
          const penalizeTx = await penalizer.penalizeIllegalTransaction(
            stakeTxDataSig.data, stakeTxDataSig.signature, relayHub.address, { from: relayWorker, gasPrice: '1' }
          )

          // It can now be penalized for that
          const penalizeTxDataSig = await getDataAndSignatureFromHash(penalizeTx.tx, chainId)
          await expectPenalization(async (opts) =>
            await penalizer.penalizeIllegalTransaction(penalizeTxDataSig.data, penalizeTxDataSig.signature, relayHub.address, opts))
        })

=======
>>>>>>> 0b02e5b9
        it('should penalize relays for lying about transaction gas limit RelayHub', async function () {
          const { gasPrice, gasLimit, relayRequest, signature } = await prepareRelayCall()
          await relayHub.depositFor(paymaster.address, {
            from: other,
            value: ether('1'),
            gasPrice: '1'
          })
          const relayCallTx = await relayHub.relayCall(10e6, relayRequest, signature, '0x', gasLimit.add(new BN(2e6)), {
            from: relayWorker,
            gas: gasLimit.add(new BN(1e6)),
            gasPrice
          })

          const relayCallTxDataSig = await getDataAndSignatureFromHash(relayCallTx.tx, chainId)

          // 95397
          const rskDifference: number = isRsk(env)? 100000 : 0

          await expectPenalization(
            async (opts) => await penalizer.penalizeIllegalTransaction(relayCallTxDataSig.data, relayCallTxDataSig.signature, relayHub.address, opts), rskDifference
          )
        })

        it('does not penalize legal relay transactions', async function () {
          // relayCall is a legal transaction
          const baseFee = new BN('300')
          const fee = new BN('10')
          const gasPrice = new BN('1')
          const gasLimit = new BN('1000000')
          const senderNonce = new BN('0')
          const txData = recipient.contract.methods.emitMessage('').encodeABI()
          const relayRequest: RelayRequest = {
            request: {
              to: recipient.address,
              data: txData,
              from: sender,
              nonce: senderNonce.toString(),
              value: '0',
              gas: gasLimit.toString()
            },
            relayData: {
              gasPrice: gasPrice.toString(),
              baseRelayFee: baseFee.toString(),
              pctRelayFee: fee.toString(),
              relayWorker,
              forwarder,
              paymaster: paymaster.address,
              paymasterData,
              clientId
            }
          }
          const dataToSign = new TypedRequestData(
            chainId,
            forwarder,
            relayRequest
          )
          const signature = await getEip712Signature(
            web3,
            dataToSign
          )
          await relayHub.depositFor(paymaster.address, {
            from: other,
            value: ether('1'),
            gasPrice: '1'
          })
          const externalGasLimit = gasLimit.add(new BN(1e6))
          const relayCallTx = await relayHub.relayCall(10e6, relayRequest, signature, '0x', externalGasLimit, {
            from: relayWorker,
            gas: externalGasLimit,
            gasPrice
          })

          const relayCallTxDataSig = await getDataAndSignatureFromHash(relayCallTx.tx, chainId)
<<<<<<< HEAD
          await expectRevert.unspecified(
            penalizer.penalizeIllegalTransaction(relayCallTxDataSig.data, relayCallTxDataSig.signature, relayHub.address),
=======
          await expectRevert(
            penalizer.penalizeIllegalTransaction(relayCallTxDataSig.data, relayCallTxDataSig.signature, relayHub.address, { from: reporterRelayManager }),
>>>>>>> 0b02e5b9
            'Legal relay transaction'
          )
        })
      })
    })

    describe('penalizable relay states', function () {
      context('with penalizable transaction', function () {
        let penalizableTxData: string
        let penalizableTxSignature: string

        beforeEach(async function () {
          // Relays are not allowed to transfer Ether
          //const { transactionHash } = await send.ether(thirdRelayWorker, other, ether('0.5'));
          const receipt: any = await web3.eth.sendTransaction({from: thirdRelayWorker, to: other, value: ether('0.5'), gasPrice: '1'});
          const transactionHash = receipt.transactionHash;

          ({
            data: penalizableTxData,
            signature: penalizableTxSignature
          } = await getDataAndSignatureFromHash(transactionHash, chainId))
        })

        // All of these tests use the same penalization function (we one we set up in the beforeEach block)
        async function penalize (rskDifference: number = 0): Promise<TransactionResponse> {
          return await expectPenalization(async (opts) => await penalizer.penalizeIllegalTransaction(penalizableTxData, penalizableTxSignature, relayHub.address, opts), rskDifference)
        }

        context('with not owned relay worker', function () {
          it('account cannot be penalized', async function () {
            await expectRevert.unspecified(penalize(), 'Unknown relay worker')
          })
        })

        context('with staked and locked relay manager and ', function () {
          beforeEach(async function () {
            await stakeManager.stakeForAddress(relayManager, 1000, {
              from: relayOwner,
              value: ether('1'),
              gasPrice: '1'
            })
          })

          before(async function () {
            await stakeManager.authorizeHubByOwner(relayManager, relayHub.address, { from: relayOwner, gasPrice: '1' })
            await relayHub.addRelayWorkers([thirdRelayWorker], { from: relayManager, gasPrice: '1' })
          })

          // TODO enable these tests
          it.skip('relay can be penalized', async function () {
            await penalize()
          })

          it('relay cannot be penalized twice', async function () {
            //72524
            const rskDifference: number = isRsk(env)? 100000 : 0

            await penalize(rskDifference)
            await expectRevert.unspecified(penalize(), 'relay manager not staked')
          })
        })
      })
    })

    function encodeRelayCallEIP155 (encodedCallArgs: any, relayCallArgs: any, chainId: number): Transaction {
      const privateKey = Buffer.from(relayCallArgs.privateKey, 'hex')
      const relayWorker = privateToAddress(privateKey).toString('hex')
      // TODO: 'encodedCallArgs' is no longer needed. just keep the RelayRequest in test
      const relayRequest: RelayRequest =
        {
          request: {
            to: encodedCallArgs.recipient,
            data: encodedCallArgs.data,
            from: encodedCallArgs.sender,
            nonce: encodedCallArgs.nonce.toString(),
            value: '0',
            gas: encodedCallArgs.gasLimit.toString()
          },
          relayData: {
            baseRelayFee: encodedCallArgs.baseFee.toString(),
            pctRelayFee: encodedCallArgs.fee.toString(),
            gasPrice: encodedCallArgs.gasPrice.toString(),
            relayWorker,
            forwarder,
            paymaster: encodedCallArgs.paymaster,
            paymasterData,
            clientId
          }
        }
      const encodedCall = relayHub.contract.methods.relayCall(10e6, relayRequest, '0xabcdef123456', '0x', 4e6).encodeABI()
      
      //TODO: fix this, for now we are passing istanbul as an RSK hardwfork.
      let common
      if (isRsk(env)) {
        common = new Common({
          networkId: '7771', 
          chainId,
          genesis: {}, 
          hardforks: [
            {
              name: "istanbul",
              block: 1,
              consensus: "pow",
              finality: null
            }
          ], 
          bootstrapNodes: []
        }, 'istanbul')
      }

      const transaction = new Transaction({
        nonce: relayCallArgs.nonce,
        gasLimit: relayCallArgs.gasLimit,
        gasPrice: relayCallArgs.gasPrice,
        to: relayHub.address,
        value: relayCallArgs.value,
        // @ts-ignore
        chainId,
        data: encodedCall
      }, isRsk(env)? { common } : undefined)

      transaction.sign(Buffer.from(relayCallArgs.privateKey, 'hex'))
      return transaction
    }

    async function getDataAndSignatureFromHash (txHash: string, chainId: number): Promise<{ data: string, signature: string }> {
      // @ts-ignore
      const rpcTx = await web3.eth.getTransaction(txHash)
      // eslint: this is stupid how many checks for 0 there are
      // @ts-ignore
      // eslint-disable-next-line @typescript-eslint/strict-boolean-expressions
      if (!chainId && parseInt(rpcTx.v, 16) > 28) {
        throw new Error('Missing ChainID for EIP-155 signature')
      }
      // @ts-ignore
      // eslint-disable-next-line @typescript-eslint/strict-boolean-expressions
      if (chainId && !isRsk(env) && parseInt(rpcTx.v, 16) <= 28) {
        throw new Error('Passed ChainID for non-EIP-155 signature')
      }
      // @ts-ignore
      const tx = new Transaction({
        nonce: new BN(rpcTx.nonce),
        gasPrice: new BN(rpcTx.gasPrice),
        gasLimit: new BN(rpcTx.gas),
        to: rpcTx.to,
        value: new BN(rpcTx.value),
        data: rpcTx.input,
        // @ts-ignore
        v: rpcTx.v,
        // @ts-ignore
        r: rpcTx.r,
        // @ts-ignore
        s: rpcTx.s
      })

      return getDataAndSignature(tx, chainId)
    }

    function getDataAndSignature (tx: Transaction, chainId: number): { data: string, signature: string } {
      const input = [tx.nonce, tx.gasPrice, tx.gasLimit, tx.to, tx.value, tx.data]
      // eslint-disable-next-line @typescript-eslint/strict-boolean-expressions
      if (chainId) {
        input.push(
          toBuffer(chainId),
          stripZeros(toBuffer(0)),
          stripZeros(toBuffer(0))
        )
      }
      let v = tx.v[0]
      if (v > 28) {
        v -= chainId * 2 + 8
      }
      const data = `0x${encode(input).toString('hex')}`
      const signature = `0x${'00'.repeat(32 - tx.r.length) + tx.r.toString('hex')}${'00'.repeat(
        32 - tx.s.length) + tx.s.toString('hex')}${v.toString(16)}`
      return {
        data,
        signature
      }
    }
  })
})<|MERGE_RESOLUTION|>--- conflicted
+++ resolved
@@ -10,13 +10,8 @@
 
 import RelayRequest from '../src/common/EIP712/RelayRequest'
 import { getEip712Signature } from '../src/common/Utils'
-<<<<<<< HEAD
-import TypedRequestData, { GsnRequestType } from '../src/common/EIP712/TypedRequestData'
-import { Environment, isRsk } from '../src/common/Environments'
-=======
 import TypedRequestData from '../src/common/EIP712/TypedRequestData'
-import { defaultEnvironment } from '../src/common/Environments'
->>>>>>> 0b02e5b9
+import { defaultEnvironment, isRsk, Environment } from '../src/common/Environments'
 import {
   PenalizerInstance,
   RelayHubInstance, StakeManagerInstance,
@@ -24,12 +19,8 @@
   TestRecipientInstance
 } from '../types/truffle-contracts'
 
-<<<<<<< HEAD
 import { deployHub, getTestingEnvironment } from './TestUtils'
-=======
-import { deployHub } from './TestUtils'
 import { registerForwarderForGsn } from '../src/common/EIP712/ForwarderUtil'
->>>>>>> 0b02e5b9
 
 import TransactionResponse = Truffle.TransactionResponse
 import Common from 'ethereumjs-common'
@@ -44,15 +35,9 @@
 const paymasterData = '0x'
 const clientId = '0'
 
-<<<<<<< HEAD
-contract('RelayHub Penalizations', function ([_, relayOwner, relayWorker, otherRelayWorker, sender, other, relayManager, otherRelayManager, thirdRelayWorker]) { // eslint-disable-line no-unused-vars
-  let chainId : number
-  let env: Environment
-=======
 contract('RelayHub Penalizations', function ([_, relayOwner, relayWorker, otherRelayWorker, sender, other, relayManager, otherRelayManager, thirdRelayWorker, reporterRelayManager]) { // eslint-disable-line no-unused-vars
-  const chainId = defaultEnvironment.chainId
-
->>>>>>> 0b02e5b9
+  //const chainId = defaultEnvironment.chainId
+
   let stakeManager: StakeManagerInstance
   let relayHub: RelayHubInstance
   let penalizer: PenalizerInstance
@@ -66,12 +51,9 @@
       console.log(addr)
     }
 
-    env = await getTestingEnvironment()
-    chainId = env.chainId
-    
     stakeManager = await StakeManager.new()
     penalizer = await Penalizer.new()
-    relayHub = await deployHub(stakeManager.address, penalizer.address, env)
+    relayHub = await deployHub(stakeManager.address, penalizer.address)
     const forwarderInstance = await Forwarder.new()
     forwarder = forwarderInstance.address
     recipient = await TestRecipient.new(forwarder)
@@ -106,6 +88,11 @@
     relayRequest: RelayRequest
     signature: string
   }> {
+
+    
+    const env: Environment = await getTestingEnvironment()
+    const chainId : number = env.chainId
+
     const gasPrice = new BN('1')
     const gasLimit = new BN('5000000')
     const txData = recipient.contract.methods.emitMessage('').encodeABI()
@@ -159,13 +146,8 @@
 
     // Receives a function that will penalize the relay and tests that call for a penalization, including checking the
     // emitted event and penalization reward transfer. Returns the transaction receipt.
-<<<<<<< HEAD
     async function expectPenalization (penalizeWithOpts: (opts: Truffle.TransactionDetails) => Promise<TransactionResponse>, rskDifference:number = 0): Promise<TransactionResponse> {
-      const reporterBalanceTracker = await balance.tracker(reporter)
-=======
-    async function expectPenalization (penalizeWithOpts: (opts: Truffle.TransactionDetails) => Promise<TransactionResponse>): Promise<TransactionResponse> {
       const reporterBalanceTracker = await balance.tracker(reporterRelayManager)
->>>>>>> 0b02e5b9
       const stakeManagerBalanceTracker = await balance.tracker(stakeManager.address)
       const stakeInfo = await stakeManager.stakes(relayManager)
       // @ts-ignore (names)
@@ -175,13 +157,8 @@
       // A gas price of zero makes checking the balance difference simpler
       // RSK: Setting gasPrice to 1 since the RSKJ node doesn't support transactions with a gas price lower than 0.06 gwei
       const receipt = await penalizeWithOpts({
-<<<<<<< HEAD
-        from: reporter,
+        from: reporterRelayManager,
         gasPrice: 1
-=======
-        from: reporterRelayManager,
-        gasPrice: 0
->>>>>>> 0b02e5b9
       })
 
       expectEvent.inLogs(receipt.logs, 'StakePenalized', {
@@ -197,7 +174,7 @@
       // The reporter gets half of the stake
       //expect(delta).to.be.bignumber.aproximately(halfStake)
 
-      // Since RSKJ doesn't support a transacrtion gas price bello 0.06 gwei we need to change the assert
+      // Since RSKJ doesn't support a transaction gas price below 0.06 gwei we need to change the assert
       expect(difference).to.be.bignumber.at.most(new BN(rskDifference))
 
       // The other half is burned, so RelayHub's balance is decreased by the full stake
@@ -208,22 +185,26 @@
 
     describe('penalization access control (relay manager only)', function () {
       before(async function () {
-        const { transactionHash } = await send.ether(thirdRelayWorker, other, ether('0.5'));
+        const env: Environment = await getTestingEnvironment()
+        const receipt: any = await web3.eth.sendTransaction({from: thirdRelayWorker, to: other, value: ether('0.5'), gasPrice: '1'});
+        const transactionHash = receipt.transactionHash;
+
         ({
           data: penalizableTxData,
           signature: penalizableTxSignature
-        } = await getDataAndSignatureFromHash(transactionHash, chainId))
-      })
+        } = await getDataAndSignatureFromHash(transactionHash, env))
+      })
+
       let penalizableTxData: string
       let penalizableTxSignature: string
       it('penalizeIllegalTransaction', async function () {
-        await expectRevert(
+        await expectRevert.unspecified(
           penalizer.penalizeIllegalTransaction(penalizableTxData, penalizableTxSignature, relayHub.address, { from: other }),
           'Unknown relay manager'
         )
       })
       it('penalizeRepeatedNonce', async function () {
-        await expectRevert(
+        await expectRevert.unspecified(
           penalizer.penalizeRepeatedNonce(penalizableTxData, penalizableTxSignature, penalizableTxData, penalizableTxSignature, relayHub.address, { from: other }),
           'Unknown relay manager'
         )
@@ -272,8 +253,11 @@
 
       describe('repeated relay nonce', function () {
         it('penalizes transactions with same nonce and different data', async function () {
-          const txDataSigA = getDataAndSignature(encodeRelayCallEIP155(encodedCallArgs, relayCallArgs, chainId), chainId)
-          const txDataSigB = getDataAndSignature(encodeRelayCallEIP155(Object.assign({}, encodedCallArgs, { data: '0xabcd' }), relayCallArgs, chainId), chainId)
+          const env: Environment = await getTestingEnvironment()
+          const chainId : number = env.chainId
+
+          const txDataSigA = getDataAndSignature(encodeRelayCallEIP155(encodedCallArgs, relayCallArgs, chainId, env), chainId)
+          const txDataSigB = getDataAndSignature(encodeRelayCallEIP155(Object.assign({}, encodedCallArgs, { data: '0xabcd' }), relayCallArgs, chainId, env), chainId)
 
           //160457
           const rskDifference: number = isRsk(env)? 200000: 0
@@ -284,8 +268,11 @@
         })
 
         it('penalizes transactions with same nonce and different gas limit', async function () {
-          const txDataSigA = getDataAndSignature(encodeRelayCallEIP155(encodedCallArgs, relayCallArgs, chainId), chainId)
-          const txDataSigB = getDataAndSignature(encodeRelayCallEIP155(encodedCallArgs, Object.assign({}, relayCallArgs, { gasLimit: 100 }), chainId), chainId)
+          const env: Environment = await getTestingEnvironment()
+          const chainId : number = env.chainId
+
+          const txDataSigA = getDataAndSignature(encodeRelayCallEIP155(encodedCallArgs, relayCallArgs, chainId, env), chainId)
+          const txDataSigB = getDataAndSignature(encodeRelayCallEIP155(encodedCallArgs, Object.assign({}, relayCallArgs, { gasLimit: 100 }), chainId, env), chainId)
 
           //135162
           const rskDifference: number = isRsk(env)? 150000: 0
@@ -296,8 +283,11 @@
         })
 
         it('penalizes transactions with same nonce and different value', async function () {
-          const txDataSigA = getDataAndSignature(encodeRelayCallEIP155(encodedCallArgs, relayCallArgs, chainId), chainId)
-          const txDataSigB = getDataAndSignature(encodeRelayCallEIP155(encodedCallArgs, Object.assign({}, relayCallArgs, { value: 100 }), chainId), chainId)
+          const env: Environment = await getTestingEnvironment()
+          const chainId : number = env.chainId
+
+          const txDataSigA = getDataAndSignature(encodeRelayCallEIP155(encodedCallArgs, relayCallArgs, chainId, env), chainId)
+          const txDataSigB = getDataAndSignature(encodeRelayCallEIP155(encodedCallArgs, Object.assign({}, relayCallArgs, { value: 100 }), chainId, env), chainId)
 
           //135334
           const rskDifference: number = isRsk(env)? 150000: 0
@@ -308,55 +298,49 @@
         })
 
         it('does not penalize transactions with same nonce and data, value, gasLimit, destination', async function () {
-          const txDataSigA = getDataAndSignature(encodeRelayCallEIP155(encodedCallArgs, relayCallArgs, chainId), chainId)
+          const env: Environment = await getTestingEnvironment()
+          const chainId : number = env.chainId
+
+          const txDataSigA = getDataAndSignature(encodeRelayCallEIP155(encodedCallArgs, relayCallArgs, chainId, env), chainId)
           const txDataSigB = getDataAndSignature(encodeRelayCallEIP155(
             encodedCallArgs,
             Object.assign({}, relayCallArgs, { gasPrice: 70 }) // only gasPrice may be different
-          , chainId), chainId)
-
-<<<<<<< HEAD
+          , chainId, env), chainId)
+
           await expectRevert.unspecified(
-            penalizer.penalizeRepeatedNonce(txDataSigA.data, txDataSigA.signature, txDataSigB.data, txDataSigB.signature, relayHub.address),
-=======
-          await expectRevert(
             penalizer.penalizeRepeatedNonce(txDataSigA.data, txDataSigA.signature, txDataSigB.data, txDataSigB.signature, relayHub.address, { from: reporterRelayManager }),
->>>>>>> 0b02e5b9
             'tx is equal'
           )
         })
 
         it('does not penalize transactions with different nonces', async function () {
-          const txDataSigA = getDataAndSignature(encodeRelayCallEIP155(encodedCallArgs, relayCallArgs, chainId), chainId)
+          const env: Environment = await getTestingEnvironment()
+          const chainId : number = env.chainId
+
+          const txDataSigA = getDataAndSignature(encodeRelayCallEIP155(encodedCallArgs, relayCallArgs, chainId, env), chainId)
           const txDataSigB = getDataAndSignature(encodeRelayCallEIP155(
             encodedCallArgs,
             Object.assign({}, relayCallArgs, { nonce: 1 })
-          , chainId), chainId)
-
-<<<<<<< HEAD
+          , chainId, env), chainId)
+
           await expectRevert.unspecified(
-            penalizer.penalizeRepeatedNonce(txDataSigA.data, txDataSigA.signature, txDataSigB.data, txDataSigB.signature, relayHub.address),
-=======
-          await expectRevert(
             penalizer.penalizeRepeatedNonce(txDataSigA.data, txDataSigA.signature, txDataSigB.data, txDataSigB.signature, relayHub.address, { from: reporterRelayManager }),
->>>>>>> 0b02e5b9
             'Different nonce'
           )
         })
 
         it('does not penalize transactions with same nonce from different relays', async function () {
-          const txDataSigA = getDataAndSignature(encodeRelayCallEIP155(encodedCallArgs, relayCallArgs, chainId), chainId)
+          const env: Environment = await getTestingEnvironment()
+          const chainId : number = env.chainId
+          
+          const txDataSigA = getDataAndSignature(encodeRelayCallEIP155(encodedCallArgs, relayCallArgs, chainId, env), chainId)
           const txDataSigB = getDataAndSignature(encodeRelayCallEIP155(
             encodedCallArgs,
             Object.assign({}, relayCallArgs, { privateKey: '0123456789012345678901234567890123456789012345678901234567890123' })
-          , chainId), chainId)
-
-<<<<<<< HEAD
+          , chainId, env), chainId)
+
           await expectRevert.unspecified(
-            penalizer.penalizeRepeatedNonce(txDataSigA.data, txDataSigA.signature, txDataSigB.data, txDataSigB.signature, relayHub.address),
-=======
-          await expectRevert(
             penalizer.penalizeRepeatedNonce(txDataSigA.data, txDataSigA.signature, txDataSigB.data, txDataSigB.signature, relayHub.address, { from: reporterRelayManager }),
->>>>>>> 0b02e5b9
             'Different signer'
           )
         })
@@ -366,11 +350,13 @@
         // TODO: this tests are excessive, and have a lot of tedious build-up
         // TODO: re-enable
         it('penalizes relay transactions to addresses other than RelayHub', async function () {
+          const env: Environment = await getTestingEnvironment()
+
           // Relay sending ether to another account
           //const { transactionHash } = await send.ether(relayWorker, other, ether('0.5'))
           const receipt: any = await web3.eth.sendTransaction({from: relayWorker, to: other, value: ether('0.5'), gasPrice: '1'});
           const transactionHash = receipt.transactionHash;
-          const { data, signature } = await getDataAndSignatureFromHash(transactionHash, chainId)
+          const { data, signature } = await getDataAndSignatureFromHash(transactionHash, env)
 
           //72543
           const rskDifference: number = isRsk(env)? 100000: 0
@@ -379,13 +365,15 @@
         })
 
         it('penalizes relay worker transactions to illegal RelayHub functions (stake)', async function () {
+          const env: Environment = await getTestingEnvironment()
+
           // Relay staking for a second relay
           const { tx } = await stakeManager.stakeForAddress(other, 1000, {
             value: ether('1'),
             from: relayWorker,
             gasPrice: '1'
           })
-          const { data, signature } = await getDataAndSignatureFromHash(tx, chainId)
+          const { data, signature } = await getDataAndSignatureFromHash(tx, env)
 
           //75364
           const rskDifference: number = isRsk(env)? 100000: 0
@@ -393,38 +381,9 @@
           await expectPenalization(async (opts) => await penalizer.penalizeIllegalTransaction(data, signature, relayHub.address, opts), rskDifference)
         })
 
-<<<<<<< HEAD
-        // TODO: re-enable
-        it.skip('penalizes relay worker transactions to illegal RelayHub functions (penalize)', async function () {
-          // A second relay is registered
-          await stakeManager.stakeForAddress(otherRelayManager, 1000, {
-            value: ether('1'),
-            from: relayOwner,
-            gasPrice: '1'
-          })
-          await stakeManager.authorizeHubByOwner(otherRelayManager, relayHub.address, { from: relayOwner, gasPrice: '1' })
-          await relayHub.addRelayWorkers([otherRelayWorker], { from: otherRelayManager, gasPrice: '1' })
-
-          // An illegal transaction is sent by it
-          //const stakeTx = await send.ether(otherRelayWorker, other, ether('0.5'))
-          const receipt: any = await web3.eth.sendTransaction({from: relayWorker, to: other, value: ether('0.5'), gasPrice: '1'});
-          const stakeTxHash = receipt.transactionHash;
-
-          // A relay penalizes it
-          const stakeTxDataSig = await getDataAndSignatureFromHash(stakeTxHash, chainId)
-          const penalizeTx = await penalizer.penalizeIllegalTransaction(
-            stakeTxDataSig.data, stakeTxDataSig.signature, relayHub.address, { from: relayWorker, gasPrice: '1' }
-          )
-
-          // It can now be penalized for that
-          const penalizeTxDataSig = await getDataAndSignatureFromHash(penalizeTx.tx, chainId)
-          await expectPenalization(async (opts) =>
-            await penalizer.penalizeIllegalTransaction(penalizeTxDataSig.data, penalizeTxDataSig.signature, relayHub.address, opts))
-        })
-
-=======
->>>>>>> 0b02e5b9
         it('should penalize relays for lying about transaction gas limit RelayHub', async function () {
+          const env: Environment = await getTestingEnvironment()
+
           const { gasPrice, gasLimit, relayRequest, signature } = await prepareRelayCall()
           await relayHub.depositFor(paymaster.address, {
             from: other,
@@ -437,7 +396,7 @@
             gasPrice
           })
 
-          const relayCallTxDataSig = await getDataAndSignatureFromHash(relayCallTx.tx, chainId)
+          const relayCallTxDataSig = await getDataAndSignatureFromHash(relayCallTx.tx, env)
 
           // 95397
           const rskDifference: number = isRsk(env)? 100000 : 0
@@ -448,6 +407,8 @@
         })
 
         it('does not penalize legal relay transactions', async function () {
+          const env: Environment = await getTestingEnvironment()
+
           // relayCall is a legal transaction
           const baseFee = new BN('300')
           const fee = new BN('10')
@@ -476,7 +437,7 @@
             }
           }
           const dataToSign = new TypedRequestData(
-            chainId,
+            env.chainId,
             forwarder,
             relayRequest
           )
@@ -496,14 +457,9 @@
             gasPrice
           })
 
-          const relayCallTxDataSig = await getDataAndSignatureFromHash(relayCallTx.tx, chainId)
-<<<<<<< HEAD
+          const relayCallTxDataSig = await getDataAndSignatureFromHash(relayCallTx.tx, env)
           await expectRevert.unspecified(
-            penalizer.penalizeIllegalTransaction(relayCallTxDataSig.data, relayCallTxDataSig.signature, relayHub.address),
-=======
-          await expectRevert(
             penalizer.penalizeIllegalTransaction(relayCallTxDataSig.data, relayCallTxDataSig.signature, relayHub.address, { from: reporterRelayManager }),
->>>>>>> 0b02e5b9
             'Legal relay transaction'
           )
         })
@@ -516,6 +472,9 @@
         let penalizableTxSignature: string
 
         beforeEach(async function () {
+          const env: Environment = await getTestingEnvironment()
+          const chainId : number = env.chainId
+
           // Relays are not allowed to transfer Ether
           //const { transactionHash } = await send.ether(thirdRelayWorker, other, ether('0.5'));
           const receipt: any = await web3.eth.sendTransaction({from: thirdRelayWorker, to: other, value: ether('0.5'), gasPrice: '1'});
@@ -524,7 +483,7 @@
           ({
             data: penalizableTxData,
             signature: penalizableTxSignature
-          } = await getDataAndSignatureFromHash(transactionHash, chainId))
+          } = await getDataAndSignatureFromHash(transactionHash, env))
         })
 
         // All of these tests use the same penalization function (we one we set up in the beforeEach block)
@@ -558,6 +517,9 @@
           })
 
           it('relay cannot be penalized twice', async function () {
+            const env: Environment = await getTestingEnvironment()
+            const chainId : number = env.chainId
+
             //72524
             const rskDifference: number = isRsk(env)? 100000 : 0
 
@@ -568,7 +530,8 @@
       })
     })
 
-    function encodeRelayCallEIP155 (encodedCallArgs: any, relayCallArgs: any, chainId: number): Transaction {
+    function encodeRelayCallEIP155 (encodedCallArgs: any, relayCallArgs: any, chainId: number, env: Environment): Transaction {
+      
       const privateKey = Buffer.from(relayCallArgs.privateKey, 'hex')
       const relayWorker = privateToAddress(privateKey).toString('hex')
       // TODO: 'encodedCallArgs' is no longer needed. just keep the RelayRequest in test
@@ -629,18 +592,18 @@
       return transaction
     }
 
-    async function getDataAndSignatureFromHash (txHash: string, chainId: number): Promise<{ data: string, signature: string }> {
+    async function getDataAndSignatureFromHash (txHash: string, env: Environment): Promise<{ data: string, signature: string }> {
       // @ts-ignore
       const rpcTx = await web3.eth.getTransaction(txHash)
       // eslint: this is stupid how many checks for 0 there are
       // @ts-ignore
       // eslint-disable-next-line @typescript-eslint/strict-boolean-expressions
-      if (!chainId && parseInt(rpcTx.v, 16) > 28) {
+      if (!env.chainId && parseInt(rpcTx.v, 16) > 28) {
         throw new Error('Missing ChainID for EIP-155 signature')
       }
       // @ts-ignore
       // eslint-disable-next-line @typescript-eslint/strict-boolean-expressions
-      if (chainId && !isRsk(env) && parseInt(rpcTx.v, 16) <= 28) {
+      if (env.chainId && !isRsk(env) && parseInt(rpcTx.v, 16) <= 28) {
         throw new Error('Passed ChainID for non-EIP-155 signature')
       }
       // @ts-ignore
@@ -659,7 +622,7 @@
         s: rpcTx.s
       })
 
-      return getDataAndSignature(tx, chainId)
+      return getDataAndSignature(tx, env.chainId)
     }
 
     function getDataAndSignature (tx: Transaction, chainId: number): { data: string, signature: string } {
