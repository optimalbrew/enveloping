--- conflicted
+++ resolved
@@ -47,19 +47,15 @@
     let relayClientConfig: Partial<GSNConfig>
 
     before(async () => {
-<<<<<<< HEAD
-      const gasPricePercent = 20
+      const gasPriceFactor = 1.2
       const env = await getTestingEnvironment()
-=======
-      const gasPriceFactor = 1.2
->>>>>>> 0b02e5b9
 
       gasless = await web3.eth.personal.newAccount('password')
       await web3.eth.personal.unlockAccount(gasless, 'password')
 
       sm = await StakeManager.new()
       const p = await Penalizer.new()
-      rhub = await deployHub(sm.address, p.address, env)
+      rhub = await deployHub(sm.address, p.address)
       if (params.relay) {
         relayproc = await startRelay(rhub.address, sm, {
           stake: 1e18,
@@ -69,13 +65,8 @@
           relayOwner: accounts[0],
           // @ts-ignore
           ethereumNodeUrl: web3.currentProvider.host,
-<<<<<<< HEAD
-          gasPricePercent: gasPricePercent,
-          relaylog: true // process.env.relaylog
-=======
           gasPriceFactor,
           relaylog: process.env.relaylog
->>>>>>> 0b02e5b9
         })
         console.log('relay started')
         from = gasless
@@ -106,14 +97,8 @@
         relayClientConfig = {
           logLevel: 5,
           relayHubAddress: rhub.address,
-<<<<<<< HEAD
-          stakeManagerAddress: sm.address,
           paymasterAddress: paymaster.address,
-          verbose: false,
           chainId: env.chainId
-=======
-          paymasterAddress: paymaster.address
->>>>>>> 0b02e5b9
         }
 
         // @ts-ignore
