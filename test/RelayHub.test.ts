import { balance, ether, expectEvent, expectRevert } from '@openzeppelin/test-helpers'
import BN from 'bn.js'
import chai from 'chai'

import { decodeRevertReason, getEip712Signature, removeHexPrefix } from '../src/common/Utils'
import RelayRequest, { cloneRelayRequest } from '../src/common/EIP712/RelayRequest'
<<<<<<< HEAD
import { getTestingEnvironment } from './TestUtils'
import { isRsk, Environment } from '../src/common/Environments'
import TypedRequestData, { GsnRequestType } from '../src/common/EIP712/TypedRequestData'
=======
import { defaultEnvironment } from '../src/common/Environments'
import TypedRequestData from '../src/common/EIP712/TypedRequestData'
>>>>>>> 0b02e5b9

import {
  RelayHubInstance,
  PenalizerInstance,
  StakeManagerInstance,
  TestRecipientInstance,
  ForwarderInstance,
  TestPaymasterEverythingAcceptedInstance,
  TestPaymasterConfigurableMisbehaviorInstance
} from '../types/truffle-contracts'
import { deployHub, encodeRevertReason } from './TestUtils'
import { registerForwarderForGsn } from '../src/common/EIP712/ForwarderUtil'

import chaiAsPromised from 'chai-as-promised'
const { expect, assert } = chai.use(chaiAsPromised)

const StakeManager = artifacts.require('StakeManager')
const Forwarder = artifacts.require('Forwarder')
const Penalizer = artifacts.require('Penalizer')
const TestPaymasterEverythingAccepted = artifacts.require('TestPaymasterEverythingAccepted')
const TestRecipient = artifacts.require('TestRecipient')
const TestPaymasterStoreContext = artifacts.require('TestPaymasterStoreContext')
const TestPaymasterConfigurableMisbehavior = artifacts.require('TestPaymasterConfigurableMisbehavior')

contract('RelayHub', function ([_, relayOwner, relayManager, relayWorker, senderAddress, other, dest, incorrectWorker]) { // eslint-disable-line no-unused-vars
  const RelayCallStatusCodes = {
    OK: new BN('0'),
    RelayedCallFailed: new BN('1'),
    RejectedByPreRelayed: new BN('2'),
    RejectedByForwarder: new BN('3'),
    RejectedByRecipientRevert: new BN('4'),
    PostRelayedFailed: new BN('5'),
    PaymasterBalanceChanged: new BN('6')
  }

  let chainId: number
  let relayHub: string
  let stakeManager: StakeManagerInstance
  let penalizer: PenalizerInstance
  let relayHubInstance: RelayHubInstance
  let recipientContract: TestRecipientInstance
  let paymasterContract: TestPaymasterEverythingAcceptedInstance
  let forwarderInstance: ForwarderInstance
  let target: string
  let paymaster: string
  let forwarder: string

  let env: Environment

  beforeEach(async function () {
    env = await getTestingEnvironment()
    stakeManager = await StakeManager.new()
    penalizer = await Penalizer.new()
    relayHubInstance = await deployHub(stakeManager.address, penalizer.address, env)
    paymasterContract = await TestPaymasterEverythingAccepted.new()
    forwarderInstance = await Forwarder.new()
    forwarder = forwarderInstance.address
    recipientContract = await TestRecipient.new(forwarder)

    chainId = env.chainId

    // register hub's RelayRequest with forwarder, if not already done.
    await registerForwarderForGsn(forwarderInstance)

    target = recipientContract.address
    paymaster = paymasterContract.address
    relayHub = relayHubInstance.address

    await paymasterContract.setTrustedForwarder(forwarder)
    await paymasterContract.setRelayHub(relayHub)
  })

  it('should retrieve version number', async function () {
    const version = await relayHubInstance.versionHub()
    assert.match(version, /2\.\d*\.\d*-?.*\+opengsn\.hub\.irelayhub/)
  })
  describe('balances', function () {
    async function testDeposit (sender: string, paymaster: string, amount: BN): Promise<void> {
      const senderBalanceTracker = await balance.tracker(sender)
      const relayHubBalanceTracker = await balance.tracker(relayHub)

      // TODO review gas price for RSK
      const { logs } = await relayHubInstance.depositFor(paymaster, {
        from: sender,
        value: amount,
        gasPrice: 1 //0
      })
      expectEvent.inLogs(logs, 'Deposited', {
        paymaster,
        from: sender,
        amount
      })

      expect(await relayHubInstance.balanceOf(paymaster)).to.be.bignumber.equal(amount)

      if (isRsk(env)) {
        expect(await senderBalanceTracker.delta()).to.be.bignumber.closeTo(amount.neg(), new BN(50_000))
      } else {
        expect(await senderBalanceTracker.delta()).to.be.bignumber.equal(amount.neg())
      }
      
      expect(await relayHubBalanceTracker.delta()).to.be.bignumber.equal(amount)
    }

    it('can deposit for self', async function () {
      await testDeposit(other, other, ether('1'))
    })

    it('can deposit for others', async function () {
      await testDeposit(other, target, ether('1'))
    })

    // TODO review gasPrice for RSK
    it('cannot deposit amounts larger than the limit', async function () {
      await expectRevert.unspecified(
        relayHubInstance.depositFor(target, {
          from: other,
          value: ether('3'),
          gasPrice: 1 //0
        }),
        'deposit too big'
      )
    })

    // TODO review gasPrice for RSK
    it('can deposit multiple times and have a total deposit larger than the limit', async function () {
      await relayHubInstance.depositFor(target, {
        from: other,
        value: ether('1'),
        gasPrice: 1 //0
      })
      await relayHubInstance.depositFor(target, {
        from: other,
        value: ether('1'),
        gasPrice: 1 //0
      })
      await relayHubInstance.depositFor(target, {
        from: other,
        value: ether('1'),
        gasPrice: 1 //0
      })

      expect(await relayHubInstance.balanceOf(target)).to.be.bignumber.equals(ether('3'))
    })

    it('accounts with deposits can withdraw partially', async function () {
      const amount = ether('1')
      await testDeposit(other, other, amount)

      const { logs } = await relayHubInstance.withdraw(amount.divn(2), dest, { from: other })
      expectEvent.inLogs(logs, 'Withdrawn', {
        account: other,
        dest,
        amount: amount.divn(2)
      })
    })

    it('accounts with deposits can withdraw all their balance', async function () {
      const amount = ether('1')
      await testDeposit(other, other, amount)

      const { logs } = await relayHubInstance.withdraw(amount, dest, { from: other })
      expectEvent.inLogs(logs, 'Withdrawn', {
        account: other,
        dest,
        amount
      })
    })

    it('accounts cannot withdraw more than their balance', async function () {
      const amount = ether('1')
      await testDeposit(other, other, amount)

      await expectRevert.unspecified(relayHubInstance.withdraw(amount.addn(1), dest, { from: other }), 'insufficient funds')
    })
  })

  describe('relayCall', function () {
    const baseRelayFee = '10000'
    const pctRelayFee = '10'
    const gasPrice = '10'
    const gasLimit = '1000000'
    const senderNonce = '0'
    let sharedRelayRequestData: RelayRequest
    const paymasterData = '0x'
    const clientId = '1'

    beforeEach(function () {
      sharedRelayRequestData = {
        request: {
          to: target,
          data: '',
          from: senderAddress,
          nonce: senderNonce,
          value: '0',
          gas: gasLimit
        },
        relayData: {
          pctRelayFee,
          baseRelayFee,
          gasPrice,
          relayWorker,
          forwarder,
          paymaster,
          paymasterData,
          clientId
        }
      }
    })

    // TODO review gasPrice for RSK
    context('with unknown worker', function () {
      const signature = '0xdeadbeef'
      const approvalData = '0x'
      const gas = 4e6
      let relayRequest: RelayRequest
      beforeEach(async function () {
        relayRequest = cloneRelayRequest(sharedRelayRequestData)
        relayRequest.request.data = '0xdeadbeef'
        await relayHubInstance.depositFor(paymaster, {
          from: other,
          value: ether('1'),
          gasPrice: 1 //0
        })
      })

      it('should not accept a relay call', async function () {
        await expectRevert.unspecified(
          relayHubInstance.relayCall(10e6, relayRequest, signature, approvalData, gas, {
            from: relayWorker,
            gas
          }),
          'Unknown relay worker')
      })

      context('with manager stake unlocked', function () {
        beforeEach(async function () {
          await stakeManager.stakeForAddress(relayManager, 1000, {
            value: ether('1'),
            from: relayOwner
          })
          await stakeManager.authorizeHubByOwner(relayManager, relayHub, { from: relayOwner })
          await relayHubInstance.addRelayWorkers([relayWorker], {
            from: relayManager
          })
          await stakeManager.unauthorizeHubByOwner(relayManager, relayHub, { from: relayOwner })
        })
        it('should not accept a relay call', async function () {
          await expectRevert.unspecified(
            relayHubInstance.relayCall(10e6, relayRequest, signature, approvalData, gas, {
              from: relayWorker,
              gas
            }),
            'relay manager not staked')
        })
      })
    })

    context('with staked and registered relay', function () {
      const url = 'http://relay.com'
      const message = 'GSN RelayHub'
      const messageWithNoParams = 'Method with no parameters'

      let relayRequest: RelayRequest
      let encodedFunction: string
      let signatureWithPermissivePaymaster: string

      beforeEach(async function () {
        await stakeManager.stakeForAddress(relayManager, 1000, {
          value: ether('2'),
          from: relayOwner
        })
        await stakeManager.authorizeHubByOwner(relayManager, relayHub, { from: relayOwner })

        // truffle-contract doesn't let us create method data from the class, we need an actual instance
        encodedFunction = recipientContract.contract.methods.emitMessage(message).encodeABI()

        await relayHubInstance.addRelayWorkers([relayWorker], { from: relayManager })
        await relayHubInstance.registerRelayServer(baseRelayFee, pctRelayFee, url, { from: relayManager })
        relayRequest = cloneRelayRequest(sharedRelayRequestData)
        relayRequest.request.data = encodedFunction
        const dataToSign = new TypedRequestData(
          chainId,
          forwarder,
          relayRequest
        )
        signatureWithPermissivePaymaster = await getEip712Signature(
          web3,
          dataToSign
        )

        await relayHubInstance.depositFor(paymaster, {
          value: ether('1'),
          from: other
        })
      })

      context('with relay worker that is not externally-owned account', function () {
        it('should not accept relay requests', async function () {
          const signature = '0xdeadbeef'
          const gas = 4e6
          const TestRelayWorkerContract = artifacts.require('TestRelayWorkerContract')
          const testRelayWorkerContract = await TestRelayWorkerContract.new()
          await relayHubInstance.addRelayWorkers([testRelayWorkerContract.address], {
            from: relayManager
          })
          await expectRevert.unspecified(
            testRelayWorkerContract.relayCall(
              relayHubInstance.address,
              10e6,
              relayRequest,
              signature,
              gas,
              {
                gas
              }),
            'relay worker cannot be a smart contract')
        })
      })
      context('with view functions only', function () {
        let misbehavingPaymaster: TestPaymasterConfigurableMisbehaviorInstance
        let relayRequestMisbehavingPaymaster: RelayRequest

        beforeEach(async function () {
          misbehavingPaymaster = await TestPaymasterConfigurableMisbehavior.new()
          await misbehavingPaymaster.setTrustedForwarder(forwarder)
          await misbehavingPaymaster.setRelayHub(relayHub)
          await relayHubInstance.depositFor(misbehavingPaymaster.address, {
            value: ether('1'),
            from: other
          })
          relayRequestMisbehavingPaymaster = cloneRelayRequest(relayRequest)
          relayRequestMisbehavingPaymaster.relayData.paymaster = misbehavingPaymaster.address
        })

        // TODO re-enable
        it.skip('should get \'paymasterAccepted = true\' and no revert reason as view call result of \'relayCall\' for a valid transaction', async function () {
          const relayCallView = await relayHubInstance.contract.methods.relayCall(
            10e6,
            relayRequest,
            signatureWithPermissivePaymaster, '0x', 7e6)
            .call({
              from: relayWorker,
              gas: 7e6
            })
          assert.equal(relayCallView.returnValue, null)
          assert.equal(relayCallView.paymasterAccepted, true)
        })

        //TODO re-enable
        it.skip('should get Paymaster\'s reject reason from view call result of \'relayCall\' for a transaction with a wrong signature', async function () {
          await misbehavingPaymaster.setReturnInvalidErrorCode(true)
          const relayCallView =
            await relayHubInstance.contract.methods
              .relayCall(10e6, relayRequestMisbehavingPaymaster, '0x', '0x', 7e6)
              .call({ from: relayWorker })

          assert.equal(relayCallView.paymasterAccepted, false)

          assert.equal(relayCallView.returnValue, encodeRevertReason('invalid code'))
          assert.equal(decodeRevertReason(relayCallView.returnValue), 'invalid code')
        })
      })

      context('with funded paymaster', function () {
        let signature

        let paymasterWithContext
        let misbehavingPaymaster: TestPaymasterConfigurableMisbehaviorInstance

        let relayRequestPaymasterWithContext: RelayRequest
        let signatureWithContextPaymaster: string

        let signatureWithMisbehavingPaymaster: string
        let relayRequestMisbehavingPaymaster: RelayRequest
        const gas = 4e6

        beforeEach(async function () {
          paymasterWithContext = await TestPaymasterStoreContext.new()
          misbehavingPaymaster = await TestPaymasterConfigurableMisbehavior.new()
          await paymasterWithContext.setTrustedForwarder(forwarder)
          await misbehavingPaymaster.setTrustedForwarder(forwarder)
          await paymasterWithContext.setRelayHub(relayHub)
          await misbehavingPaymaster.setRelayHub(relayHub)
          await relayHubInstance.depositFor(paymasterWithContext.address, {
            value: ether('1'),
            from: other
          })
          await relayHubInstance.depositFor(misbehavingPaymaster.address, {
            value: ether('1'),
            from: other
          })
          let dataToSign = new TypedRequestData(
            chainId,
            forwarder,
            relayRequest
          )

          signature = await getEip712Signature(
            web3,
            dataToSign
          )

          relayRequestMisbehavingPaymaster = cloneRelayRequest(relayRequest)
          relayRequestMisbehavingPaymaster.relayData.paymaster = misbehavingPaymaster.address

          dataToSign = new TypedRequestData(
            chainId,
            forwarder,
            relayRequestMisbehavingPaymaster
          )
          signatureWithMisbehavingPaymaster = await getEip712Signature(
            web3,
            dataToSign
          )

          relayRequestPaymasterWithContext = cloneRelayRequest(relayRequest)
          relayRequestPaymasterWithContext.relayData.paymaster = paymasterWithContext.address
          dataToSign = new TypedRequestData(
            chainId,
            forwarder,
            relayRequestPaymasterWithContext
          )
          signatureWithContextPaymaster = await getEip712Signature(
            web3,
            dataToSign
          )
        })

        it('relayCall executes the transaction and increments sender nonce on hub', async function () {
          const nonceBefore = await forwarderInstance.getNonce(senderAddress)

          const { tx, logs } = await relayHubInstance.relayCall(10e6, relayRequest, signatureWithPermissivePaymaster, '0x', gas, {
            from: relayWorker,
            gas,
            gasPrice
          })
          const nonceAfter = await forwarderInstance.getNonce(senderAddress)
          assert.equal(nonceBefore.addn(1).toNumber(), nonceAfter.toNumber())

          await expectEvent.inTransaction(tx, TestRecipient, 'SampleRecipientEmitted', {
            message,
            realSender: senderAddress,
            msgSender: forwarder,
            origin: relayWorker
          })

          const expectedReturnValue = web3.eth.abi.encodeParameter('string', 'emitMessage return value')
          expectEvent.inLogs(logs, 'TransactionResult', {
            status: RelayCallStatusCodes.OK,
            returnValue: expectedReturnValue
          })
          expectEvent.inLogs(logs, 'TransactionRelayed', {
            status: RelayCallStatusCodes.OK
          })
        })

        it('relayCall should refuse to re-send transaction with same nonce', async function () {
          const { tx } = await relayHubInstance.relayCall(10e6, relayRequest, signatureWithPermissivePaymaster, '0x', gas, {
            from: relayWorker,
            gas,
            gasPrice
          })
          await expectEvent.inTransaction(tx, TestRecipient, 'SampleRecipientEmitted')

          const ret = await relayHubInstance.relayCall(10e6, relayRequest, signatureWithPermissivePaymaster, '0x', gas, {
            from: relayWorker,
            gas,
            gasPrice
          })

          await expectEvent(ret, 'TransactionRejectedByPaymaster', { reason: encodeRevertReason('nonce mismatch') })
        })
        // This test is added due to a regression that almost slipped to production.
        it('relayCall executes the transaction with no parameters', async function () {
          const encodedFunction = recipientContract.contract.methods.emitMessageNoParams().encodeABI()
          const relayRequestNoCallData = cloneRelayRequest(relayRequest)
          relayRequestNoCallData.request.data = encodedFunction
          const dataToSign = new TypedRequestData(
            chainId,
            forwarder,
            relayRequestNoCallData
          )
          signature = await getEip712Signature(
            web3,
            dataToSign
          )
          const { tx } = await relayHubInstance.relayCall(10e6, relayRequestNoCallData, signature, '0x', gas, {
            from: relayWorker,
            gas,
            gasPrice
          })
          await expectEvent.inTransaction(tx, TestRecipient, 'SampleRecipientEmitted', {
            message: messageWithNoParams,
            realSender: senderAddress,
            msgSender: forwarder,
            origin: relayWorker
          })
        })

        it('relayCall executes a transaction even if recipient call reverts', async function () {
          const encodedFunction = recipientContract.contract.methods.testRevert().encodeABI()
          const relayRequestRevert = cloneRelayRequest(relayRequest)
          relayRequestRevert.request.data = encodedFunction
          const dataToSign = new TypedRequestData(
            chainId,
            forwarder,
            relayRequestRevert
          )
          signature = await getEip712Signature(
            web3,
            dataToSign
          )
          const { logs } = await relayHubInstance.relayCall(10e6, relayRequestRevert, signature, '0x', gas, {
            from: relayWorker,
            gas,
            gasPrice
          })

          const expectedReturnValue = '0x08c379a0' + removeHexPrefix(web3.eth.abi.encodeParameter('string', 'always fail'))
          expectEvent.inLogs(logs, 'TransactionResult', {
            status: RelayCallStatusCodes.RelayedCallFailed,
            returnValue: expectedReturnValue
          })
          expectEvent.inLogs(logs, 'TransactionRelayed', {
            status: RelayCallStatusCodes.RelayedCallFailed
          })
        })

        it('postRelayedCall receives values returned in preRelayedCall', async function () {
          const { tx } = await relayHubInstance.relayCall(10e6, relayRequestPaymasterWithContext,
            signatureWithContextPaymaster, '0x', gas, {
              from: relayWorker,
              gas,
              gasPrice
            })

          await expectEvent.inTransaction(tx, TestPaymasterStoreContext, 'SampleRecipientPostCallWithValues', {
            context: 'context passed from preRelayedCall to postRelayedCall'
          })
        })

        it('relaying is aborted if the paymaster reverts the preRelayedCall', async function () {
          await misbehavingPaymaster.setReturnInvalidErrorCode(true)
          const { logs } = await relayHubInstance.relayCall(10e6, relayRequestMisbehavingPaymaster,
            signatureWithMisbehavingPaymaster, '0x', gas, {
              from: relayWorker,
              gas,
              gasPrice
            })

          expectEvent.inLogs(logs, 'TransactionRejectedByPaymaster', { reason: encodeRevertReason('invalid code') })
        })

        it('should not accept relay requests if gas limit is too low for a relayed transaction', async function () {
          // Adding gasReserve is not enough by a few wei as some gas is spent before gasleft().
          const gasReserve = 99999
          const gas = parseInt(gasLimit) + gasReserve
          await expectRevert.unspecified(
            relayHubInstance.relayCall(10e6, relayRequestMisbehavingPaymaster, signatureWithMisbehavingPaymaster, '0x', gas, {
              from: relayWorker,
              gasPrice,
              gas
            }),
            'Not enough gas left for innerRelayCall to complete')
        })

        it('should not accept relay requests with gas price lower then user specified', async function () {
          await expectRevert.unspecified(
            relayHubInstance.relayCall(10e6, relayRequestMisbehavingPaymaster, signatureWithMisbehavingPaymaster, '0x', gas, {
              from: relayWorker,
              gas,
              gasPrice: parseInt(gasPrice) - 1
            }),
            'Invalid gas price')
        })

        it('should not accept relay requests with gas limit higher then block gas limit', async function () {
          await expectRevert.unspecified(
            relayHubInstance.relayCall(10e6, relayRequestMisbehavingPaymaster, signatureWithMisbehavingPaymaster, '0x', 100000001, {
              from: relayWorker,
              gasPrice,
              gas
            }),
            'Impossible gas limit')
        })

        it('should not accept relay requests with incorrect relay worker', async function () {
          await relayHubInstance.addRelayWorkers([incorrectWorker], { from: relayManager })
          await expectRevert.unspecified(
            relayHubInstance.relayCall(10e6, relayRequestMisbehavingPaymaster, signatureWithMisbehavingPaymaster, '0x', gas, {
              from: incorrectWorker,
              gasPrice,
              gas
            }),
            'Not a right worker')
        })

        it('should not accept relay requests if destination recipient doesn\'t have a balance to pay for it',
          async function () {
            const paymaster2 = await TestPaymasterEverythingAccepted.new()
            await paymaster2.setTrustedForwarder(forwarder)
            await paymaster2.setRelayHub(relayHub)
            const maxPossibleCharge = (await relayHubInstance.calculateCharge(gasLimit, {
              gasPrice,
              pctRelayFee,
              baseRelayFee,
              relayWorker,
              forwarder,
              paymaster: paymaster2.address,
              paymasterData: '0x',
              clientId: '1'
            })).toNumber()
            await paymaster2.deposit({ value: (maxPossibleCharge - 1).toString() }) // TODO: replace with correct margin calculation

            const relayRequestPaymaster2 = cloneRelayRequest(relayRequest)
            relayRequestPaymaster2.relayData.paymaster = paymaster2.address

            await expectRevert.unspecified(
              relayHubInstance.relayCall(10e6, relayRequestPaymaster2, signatureWithMisbehavingPaymaster, '0x', gas, {
                from: relayWorker,
                gas,
                gasPrice
              }),
              'Paymaster balance too low')
          })

        it('should not execute the \'relayedCall\' if \'preRelayedCall\' reverts', async function () {
          await misbehavingPaymaster.setRevertPreRelayCall(true)
          // @ts-ignore (there is a problem with web3 types annotations that must be solved)
          const startBlock = await web3.eth.getBlockNumber()

          const { logs } = await relayHubInstance.relayCall(10e6, relayRequestMisbehavingPaymaster,
            signatureWithMisbehavingPaymaster, '0x', gas, {
              from: relayWorker,
              gas,
              gasPrice: gasPrice
            })

          // There should not be an event emitted, which means the result of 'relayCall' was indeed reverted
          const logsMessages = await recipientContract.contract.getPastEvents('SampleRecipientEmitted', {
            fromBlock: startBlock,
            toBlock: 'latest'
          })
          assert.equal(0, logsMessages.length)
          // const expectedReturnValue = '0x08c379a0' + removeHexPrefix(web3.eth.abi.encodeParameter('string', 'You asked me to revert, remember?'))
          expectEvent.inLogs(logs, 'TransactionRejectedByPaymaster', {
            reason: encodeRevertReason('You asked me to revert, remember?')
          })
        })

        it('should fail a transaction if paymaster.getGasLimits is too expensive', async function () {
          await misbehavingPaymaster.setExpensiveGasLimits(true)

          await expectRevert(relayHubInstance.relayCall(10e6, relayRequestMisbehavingPaymaster,
            signatureWithMisbehavingPaymaster, '0x', gas, {
              from: relayWorker,
              gas,
              gasPrice: gasPrice
            }), 'revert')
        })

        it('should revert the \'relayedCall\' if \'postRelayedCall\' reverts', async function () {
          await misbehavingPaymaster.setRevertPostRelayCall(true)
          const { logs } = await relayHubInstance.relayCall(10e6, relayRequestMisbehavingPaymaster,
            signatureWithMisbehavingPaymaster, '0x', gas, {
              from: relayWorker,
              gas,
              gasPrice: gasPrice
            })

          // @ts-ignore (there is a problem with web3 types annotations that must be solved)
          const startBlock = await web3.eth.getBlockNumber()
          // There should not be an event emitted, which means the result of 'relayCall' was indeed reverted
          const logsMessages = await recipientContract.contract.getPastEvents('SampleRecipientEmitted', {
            fromBlock: startBlock,
            toBlock: 'latest'
          })
          assert.equal(0, logsMessages.length)
          expectEvent.inLogs(logs, 'TransactionRelayed', { status: RelayCallStatusCodes.PostRelayedFailed })
        })

        describe('recipient balance withdrawal ban', function () {
          let misbehavingPaymaster: TestPaymasterConfigurableMisbehaviorInstance
          let relayRequestMisbehavingPaymaster: RelayRequest
          let signature: string
          beforeEach(async function () {
            misbehavingPaymaster = await TestPaymasterConfigurableMisbehavior.new()
            await misbehavingPaymaster.setTrustedForwarder(forwarder)
            await misbehavingPaymaster.setRelayHub(relayHub)
            await relayHubInstance.depositFor(misbehavingPaymaster.address, {
              value: ether('1'),
              from: other
            })

            relayRequestMisbehavingPaymaster = cloneRelayRequest(relayRequest)
            relayRequestMisbehavingPaymaster.relayData.paymaster = misbehavingPaymaster.address
            const dataToSign = new TypedRequestData(
              chainId,
              forwarder,
              relayRequestMisbehavingPaymaster
            )
            signature = await getEip712Signature(
              web3,
              dataToSign
            )
          })

          it('reverts relayed call if recipient withdraws balance during preRelayedCall', async function () {
            await misbehavingPaymaster.setWithdrawDuringPreRelayedCall(true)
            await assertRevertWithPaymasterBalanceChanged()
          })

          it('reverts relayed call if recipient withdraws balance during the relayed call', async function () {
            await recipientContract.setWithdrawDuringRelayedCall(misbehavingPaymaster.address)
            await assertRevertWithPaymasterBalanceChanged()
          })

          it('reverts relayed call if recipient withdraws balance during postRelayedCall', async function () {
            await misbehavingPaymaster.setWithdrawDuringPostRelayedCall(true)
            await assertRevertWithPaymasterBalanceChanged()
          })

          async function assertRevertWithPaymasterBalanceChanged (): Promise<void> {
            const { logs } = await relayHubInstance.relayCall(10e6, relayRequestMisbehavingPaymaster, signature, '0x', gas, {
              from: relayWorker,
              gas,
              gasPrice
            })
            expectEvent.inLogs(logs, 'TransactionRelayed', { status: RelayCallStatusCodes.PaymasterBalanceChanged })
          }
        })
      })
    })
  })
})<|MERGE_RESOLUTION|>--- conflicted
+++ resolved
@@ -4,14 +4,9 @@
 
 import { decodeRevertReason, getEip712Signature, removeHexPrefix } from '../src/common/Utils'
 import RelayRequest, { cloneRelayRequest } from '../src/common/EIP712/RelayRequest'
-<<<<<<< HEAD
 import { getTestingEnvironment } from './TestUtils'
-import { isRsk, Environment } from '../src/common/Environments'
-import TypedRequestData, { GsnRequestType } from '../src/common/EIP712/TypedRequestData'
-=======
-import { defaultEnvironment } from '../src/common/Environments'
+import { isRsk, Environment, defaultEnvironment } from '../src/common/Environments'
 import TypedRequestData from '../src/common/EIP712/TypedRequestData'
->>>>>>> 0b02e5b9
 
 import {
   RelayHubInstance,
@@ -65,7 +60,7 @@
     env = await getTestingEnvironment()
     stakeManager = await StakeManager.new()
     penalizer = await Penalizer.new()
-    relayHubInstance = await deployHub(stakeManager.address, penalizer.address, env)
+    relayHubInstance = await deployHub(stakeManager.address, penalizer.address)
     paymasterContract = await TestPaymasterEverythingAccepted.new()
     forwarderInstance = await Forwarder.new()
     forwarder = forwarderInstance.address
@@ -666,7 +661,7 @@
         it('should fail a transaction if paymaster.getGasLimits is too expensive', async function () {
           await misbehavingPaymaster.setExpensiveGasLimits(true)
 
-          await expectRevert(relayHubInstance.relayCall(10e6, relayRequestMisbehavingPaymaster,
+          await expectRevert.unspecified(relayHubInstance.relayCall(10e6, relayRequestMisbehavingPaymaster,
             signatureWithMisbehavingPaymaster, '0x', gas, {
               from: relayWorker,
               gas,
