import { ether, expectEvent, expectRevert } from '@openzeppelin/test-helpers'
import BN from 'bn.js'

import { getEip712Signature } from '../src/common/Utils'
import RelayRequest from '../src/common/EIP712/RelayRequest'
import TypedRequestData from '../src/common/EIP712/TypedRequestData'

import {
  RelayHubInstance,
  PenalizerInstance,
  StakeManagerInstance,
  TestRecipientInstance,
  ForwarderInstance,
  TestPaymasterConfigurableMisbehaviorInstance
} from '../types/truffle-contracts'
import { PrefixedHexString } from 'ethereumjs-tx'
import ForwardRequest from '../src/common/EIP712/ForwardRequest'
import RelayData from '../src/common/EIP712/RelayData'
<<<<<<< HEAD
import { deployHub, encodeRevertReason, getTestingEnvironment } from './TestUtils'
import { isRsk } from '../src/common/Environments'
=======
import { deployHub, encodeRevertReason } from './TestUtils'
import { registerForwarderForGsn } from '../src/common/EIP712/ForwarderUtil'
>>>>>>> 0b02e5b9

const StakeManager = artifacts.require('StakeManager')
const Forwarder = artifacts.require('Forwarder')
const Penalizer = artifacts.require('Penalizer')
const TestUtil = artifacts.require('TestUtil')
const TestRecipient = artifacts.require('TestRecipient')
const TestPaymasterConfigurableMisbehavior = artifacts.require('TestPaymasterConfigurableMisbehavior')

interface PartialRelayRequest {
  request?: Partial<ForwardRequest>
  relayData?: Partial<RelayData>
}

// given partial request, fill it in from defaults, and return request and signature to send.
// if nonce is not explicitly specified, read it from forwarder
async function makeRequest (web3: Web3, req: PartialRelayRequest, defaultRequest: RelayRequest, chainId: number, forwarderInstance: ForwarderInstance):
Promise<{ req: RelayRequest, sig: PrefixedHexString }> {
  const filledRequest = {
    request: { ...defaultRequest.request, ...req.request },
    relayData: { ...defaultRequest.relayData, ...req.relayData }
  }
  // unless explicitly set, read nonce from network.
  if ((filledRequest.request.nonce ?? '0') === '0') {
    filledRequest.request.nonce = (await forwarderInstance.getNonce(filledRequest.request.from)).toString()
  }

  const sig = await getEip712Signature(
    web3,
    new TypedRequestData(
      chainId,
      filledRequest.relayData.forwarder,
      filledRequest
    )
  )
  return {
    req: filledRequest,
    sig
  }
}

// verify the paymaster's commitment:
// - PM always pay for non-reverted TXs (either high or low gas use)
// - if preRelayedCall reverts: PM always pay (=as long as commitment>preRelayedCallGasLimit)
// - standard forwarder reverts: PM always pay (since commitment > gas of (preRelayedCall,forwarder))
// - nonstandard forwardeR: PM pays above commitment
// - trusted recipient: PM pays above commitment.
contract('Paymaster Commitment', function ([_, relayOwner, relayManager, relayWorker, senderAddress, other]) { // eslint-disable-line no-unused-vars
  const RelayCallStatusCodes = {
    OK: new BN('0'),
    RelayedCallFailed: new BN('1'),
    RejectedByPreRelayed: new BN('2'),
    RejectedByForwarder: new BN('3'),
    RejectedByRecipientRevert: new BN('4'),
    PostRelayedFailed: new BN('5'),
    PaymasterBalanceChanged: new BN('6')
  }

  let chainId: number

  let relayHub: string
  let stakeManager: StakeManagerInstance
  let penalizer: PenalizerInstance
  let relayHubInstance: RelayHubInstance
  let recipientContract: TestRecipientInstance
  let paymasterContract: TestPaymasterConfigurableMisbehaviorInstance
  let forwarderInstance: ForwarderInstance
  let target: string
  let paymaster: string
  let forwarder: string

  const baseRelayFee = '0'
  const pctRelayFee = '0'

  before(async function () {
    stakeManager = await StakeManager.new()
    penalizer = await Penalizer.new()
    relayHubInstance = await deployHub(stakeManager.address, penalizer.address, await getTestingEnvironment())

    forwarderInstance = await Forwarder.new()
    forwarder = forwarderInstance.address
    recipientContract = await TestRecipient.new(forwarder)

    const testUtil = await TestUtil.new()
    chainId = (await testUtil.libGetChainID()).toNumber()

    await registerForwarderForGsn(forwarderInstance)

    target = recipientContract.address
    relayHub = relayHubInstance.address

    await stakeManager.stakeForAddress(relayManager, 1000, {
      value: ether('2'),
      from: relayOwner
    })
    await stakeManager.authorizeHubByOwner(relayManager, relayHub, { from: relayOwner })

    await relayHubInstance.addRelayWorkers([relayWorker], { from: relayManager })
    await relayHubInstance.registerRelayServer(baseRelayFee, pctRelayFee, 'url', { from: relayManager })
  })

  describe('paymaster commitments', function () {
    const gasPrice = '1'
    const gasLimit = '1000000'
    const senderNonce = '0'
    let sharedRelayRequestData: RelayRequest
    const paymasterData = '0x'
    const clientId = '1'
    const externalGasLimit = 5e6

    beforeEach(async () => {
      // brand new paymaster for each test...
      paymasterContract = await TestPaymasterConfigurableMisbehavior.new()
      paymaster = paymasterContract.address
      await paymasterContract.setTrustedForwarder(forwarder)
      await paymasterContract.setRelayHub(relayHub)
      await relayHubInstance.depositFor(paymaster, {
        value: ether('1'),
        from: other
      })

      sharedRelayRequestData = {
        request: {
          to: target,
          data: '',
          from: senderAddress,
          nonce: senderNonce,
          value: '0',
          gas: gasLimit
        },
        relayData: {
          pctRelayFee,
          baseRelayFee,
          gasPrice,
          relayWorker,
          forwarder,
          paymaster,
          paymasterData,
          clientId
        }
      }
    })

    let paymasterBalance: BN
    beforeEach(async () => {
      paymasterBalance = (await relayHubInstance.balanceOf(paymaster))
    })

    it('paymaster should pay for normal request', async () => {
      const r = await makeRequest(web3, {
        request: {
          // nonce: '4',
          data: recipientContract.contract.methods.emitMessage('').encodeABI()
        },
        relayData: { paymaster }

      }, sharedRelayRequestData, chainId, forwarderInstance)

      const res = await relayHubInstance.relayCall(10e6, r.req, r.sig, '0x', externalGasLimit, {
        from: relayWorker,
        gas: externalGasLimit,
        gasPrice
      })
      // gasPrice is '1', so price=gasUsed...
      expectEvent(res, 'TransactionRelayed', { status: '0' })

      const gasUsed = res.receipt.gasUsed
      const paid = paymasterBalance.sub(await relayHubInstance.balanceOf(paymaster)).toNumber()
      // console.log('actual paid=', paid, 'gasUsed=', gasUsed, 'diff=', paid - gasUsed)
      
      if (isRsk(await getTestingEnvironment())) {
        // TODO: are the bigger cost differences expected?
        assert.closeTo(paid, gasUsed, 7000)
      } else {
        assert.closeTo(paid, gasUsed, 50)
      }
    })

    it('paymaster should not change its acceptanceBudget before transaction', async () => {
      // the protocol of the relay to perform a view function of relayCall(), and then
      // issue it on-chain.
      // this test comes to verify the paymaster didn't chagne its acceptanceBalance between these
      // calls to a higher value.
      // it is assumed that the relay already made the view function and validated the acceptanceBalance to
      // be small, and now making a 2nd call on-chain, but with the acceptanceBalance as parameter.
      // the RELAYER (not paymaster) will pay for this reject - but at least it is very small, as it is
      // "fails-fast", as one of the first validation tests in relayCall
      const r = await makeRequest(web3, {
        request: {
          // nonce: '4',
          data: recipientContract.contract.methods.emitMessage('').encodeABI()
        },
        relayData: { paymaster }

      }, sharedRelayRequestData, chainId, forwarderInstance)

      const gasLimits = await paymasterContract.getGasLimits()
      // fail if a bit lower
      expectRevert.unspecified(relayHubInstance.relayCall(parseInt(gasLimits.acceptanceBudget) - 1, r.req, r.sig, '0x', externalGasLimit, {
        from: relayWorker,
        gas: externalGasLimit,
        gasPrice
      }), 'unexpected high acceptanceBudget')

      // but succeed if the value is OK
      const res = await relayHubInstance.relayCall(parseInt(gasLimits.acceptanceBudget), r.req, r.sig, '0x', externalGasLimit, {
        from: relayWorker,
        gas: externalGasLimit,
        gasPrice
      })
      expectEvent(res, 'TransactionRelayed', { status: '0' })
    })

    it('2nd payment should be 15k cheaper for relay than paymaster', async () => {
      // we can't do much about it: gasleft doesn't take into account "refunds", so
      //  we charge paymaster for reported gas, even though the evm will refund (the relay)
      //  at the end for some of it.
      //  if the paymaster's pre/post calls cause more refund, it will ALSO benefit the relayer, not the paymaster.
      //  NOTE: this means that
      //  GAS TOKENS CAN'T BE USED BY PAYMASTER - unless it is the same owner of relay and paymaster,

      const r = await makeRequest(web3, {
        request: {
          data: recipientContract.contract.methods.emitMessage('').encodeABI()
        }
      }, sharedRelayRequestData, chainId, forwarderInstance)

      const res = await relayHubInstance.relayCall(10e6, r.req, r.sig, '0x', externalGasLimit, {
        from: relayWorker,
        gas: externalGasLimit,
        gasPrice
      })
      // gasPrice is '1', so price=gasUsed...
      const gasUsed = res.receipt.gasUsed
      expectEvent(res, 'TransactionRelayed', { status: '0' })

      const paymasterPaid = paymasterBalance.sub(await relayHubInstance.balanceOf(paymaster)).toNumber()

      if (isRsk(await getTestingEnvironment())) {
        // TODO: are the bigger cost differences expected?
        assert.closeTo(paymasterPaid, parseInt(gasUsed) + 15000, 4000)
      } else {
        assert.closeTo(paymasterPaid, parseInt(gasUsed) + 15000, 50)
      }
    })

    it('paymaster should not pay for OOG in preRelayedCall (under commitment gas)', async () => {
      await paymasterContract.setOverspendAcceptGas(true)
      // NOTE: as long as commitment>preRelayedCallGasLimit
      const r = await makeRequest(web3, {
        request: {
          // nonce: '4',
          data: recipientContract.contract.methods.emitMessage('').encodeABI()
        },
        relayData: { paymaster }

      }, sharedRelayRequestData, chainId, forwarderInstance)

      const res = await relayHubInstance.relayCall(10e6, r.req, r.sig, '0x', externalGasLimit, {
        from: relayWorker,
        gas: externalGasLimit,
        gasPrice
      })

      expectEvent(res, 'TransactionRejectedByPaymaster', { reason: null })

      const paid = paymasterBalance.sub(await relayHubInstance.balanceOf(paymaster)).toNumber()
      assert.equal(paid, 0)
    })

    it('paymaster should not pay for Forwarder revert (under commitment gas)', async () => {
      // NOTE: as long as commitment > preRelayedCallGasLimit
      const r = await makeRequest(web3, {
        request: {
          nonce: '4',
          data: recipientContract.contract.methods.emitMessage('').encodeABI()
        },
        relayData: { paymaster }

      }, sharedRelayRequestData, chainId, forwarderInstance)

      const res = await relayHubInstance.relayCall(10e6, r.req, r.sig, '0x', externalGasLimit, {
        from: relayWorker,
        gas: externalGasLimit,
        gasPrice
      })

      expectEvent(res, 'TransactionRejectedByPaymaster', { reason: encodeRevertReason('nonce mismatch') })

      const paid = paymasterBalance.sub(await relayHubInstance.balanceOf(paymaster)).toNumber()
      assert.equal(paid, 0)
    })

    it('paymaster SHOULD pay for Forwarder revert ABOVE commitment', async () => {
      // instead of creating a custom forwarder with takes a lot of gas, we lower
      // the commitment, so normal paymaster will be above it.
      await paymasterContract.setGasLimits(10000, 50000, 10000)

      // NOTE: as long as commitment > preRelayedCallGasLimit
      const r = await makeRequest(web3, {
        request: {
          nonce: '4',
          data: recipientContract.contract.methods.emitMessage('').encodeABI()
        },
        relayData: { paymaster }

      }, sharedRelayRequestData, chainId, forwarderInstance)

      const res = await relayHubInstance.relayCall(10e6, r.req, r.sig, '0x', externalGasLimit, {
        from: relayWorker,
        gas: externalGasLimit,
        gasPrice
      })

      expectEvent(res, 'TransactionRelayed', { status: RelayCallStatusCodes.RejectedByForwarder })
    })

    it('paymaster should not pay for trusted-recipient revert (within commitment)', async () => {
      await paymasterContract.setTrustRecipientRevert(true)
      const r = await makeRequest(web3, {
        request: {
          data: recipientContract.contract.methods.testRevert().encodeABI()
        },
        relayData: { paymaster }

      }, sharedRelayRequestData, chainId, forwarderInstance)

      const res = await relayHubInstance.relayCall(10e6, r.req, r.sig, '0x', externalGasLimit, {
        from: relayWorker,
        gas: externalGasLimit,
        gasPrice
      })

      expectEvent(res, 'TransactionRejectedByPaymaster', { reason: encodeRevertReason('always fail') })

      const paid = paymasterBalance.sub(await relayHubInstance.balanceOf(paymaster)).toNumber()
      assert.equal(paid, 0)
    })

    it('paymaster SHOULD pay for trusted-recipient revert (above commitment)', async () => {
      await paymasterContract.setGasLimits(10000, 50000, 10000)

      await paymasterContract.setTrustRecipientRevert(true)
      const r = await makeRequest(web3, {
        request: {
          data: recipientContract.contract.methods.testRevert().encodeABI()
        },
        relayData: { paymaster }

      }, sharedRelayRequestData, chainId, forwarderInstance)

      const res = await relayHubInstance.relayCall(10e6, r.req, r.sig, '0x', externalGasLimit, {
        from: relayWorker,
        gas: externalGasLimit,
        gasPrice
      })

      expectEvent(res, 'TransactionRelayed', { status: RelayCallStatusCodes.RejectedByRecipientRevert })
    })
  })
})<|MERGE_RESOLUTION|>--- conflicted
+++ resolved
@@ -16,13 +16,9 @@
 import { PrefixedHexString } from 'ethereumjs-tx'
 import ForwardRequest from '../src/common/EIP712/ForwardRequest'
 import RelayData from '../src/common/EIP712/RelayData'
-<<<<<<< HEAD
 import { deployHub, encodeRevertReason, getTestingEnvironment } from './TestUtils'
 import { isRsk } from '../src/common/Environments'
-=======
-import { deployHub, encodeRevertReason } from './TestUtils'
 import { registerForwarderForGsn } from '../src/common/EIP712/ForwarderUtil'
->>>>>>> 0b02e5b9
 
 const StakeManager = artifacts.require('StakeManager')
 const Forwarder = artifacts.require('Forwarder')
@@ -99,7 +95,7 @@
   before(async function () {
     stakeManager = await StakeManager.new()
     penalizer = await Penalizer.new()
-    relayHubInstance = await deployHub(stakeManager.address, penalizer.address, await getTestingEnvironment())
+    relayHubInstance = await deployHub(stakeManager.address, penalizer.address)
 
     forwarderInstance = await Forwarder.new()
     forwarder = forwarderInstance.address
